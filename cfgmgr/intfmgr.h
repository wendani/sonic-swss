#ifndef __INTFMGR__
#define __INTFMGR__

#include "dbconnector.h"
#include "producerstatetable.h"
#include "orch.h"

#include <map>
#include <string>

namespace swss {

class IntfMgr : public Orch
{
public:
    IntfMgr(DBConnector *cfgDb, DBConnector *appDb, DBConnector *stateDb, const vector<string> &tableNames);
    using Orch::doTask;

private:
    ProducerStateTable m_appIntfTableProducer;
    Table m_statePortTable, m_stateLagTable, m_stateVlanTable, m_stateVrfTable, m_stateIntfTable;

<<<<<<< HEAD
    set<string> m_subIntfList;

    void setIntfIp(const string &alias, const string &opCmd, const string &ipPrefixStr, const bool ipv4 = true);
=======
    void setIntfIp(const string &alias, const string &opCmd, const IpPrefix &ipPrefix);
>>>>>>> c4619115
    void setIntfVrf(const string &alias, const string vrfName);
    bool doIntfGeneralTask(const vector<string>& keys, const vector<FieldValueTuple>& data, const string& op);
    bool doIntfAddrTask(const vector<string>& keys, const vector<FieldValueTuple>& data, const string& op);
    void doTask(Consumer &consumer);
    bool isIntfStateOk(const string &alias);

    void addHostSubIntf(const string&intf, const string &subIntf, const string &vlan);
    void setHostSubIntfMtu(const string &subIntf, const uint32_t mtu);
    void setHostSubIntfAdminStatus(const string &subIntf, const string &admin_status);
    void removeHostSubIntf(const string &subIntf);
    void setSubIntfStateOk(const string &alias);
    void removeSubIntfState(const string &alias);
};

}

#endif<|MERGE_RESOLUTION|>--- conflicted
+++ resolved
@@ -20,13 +20,9 @@
     ProducerStateTable m_appIntfTableProducer;
     Table m_statePortTable, m_stateLagTable, m_stateVlanTable, m_stateVrfTable, m_stateIntfTable;
 
-<<<<<<< HEAD
     set<string> m_subIntfList;
 
-    void setIntfIp(const string &alias, const string &opCmd, const string &ipPrefixStr, const bool ipv4 = true);
-=======
     void setIntfIp(const string &alias, const string &opCmd, const IpPrefix &ipPrefix);
->>>>>>> c4619115
     void setIntfVrf(const string &alias, const string vrfName);
     bool doIntfGeneralTask(const vector<string>& keys, const vector<FieldValueTuple>& data, const string& op);
     bool doIntfAddrTask(const vector<string>& keys, const vector<FieldValueTuple>& data, const string& op);
