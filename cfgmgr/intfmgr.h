--- conflicted
+++ resolved
@@ -24,22 +24,8 @@
     std::set<std::string> m_subIntfList;
 
     void setIntfIp(const std::string &alias, const std::string &opCmd, const IpPrefix &ipPrefix);
-<<<<<<< HEAD
-    void setIntfVrf(const std::string &alias, const std::string vrfName);
+    void setIntfVrf(const std::string &alias, const std::string &vrfName);
     bool doIntfGeneralTask(const std::vector<std::string>& keys, std::vector<FieldValueTuple> data, const std::string& op);
-    bool doIntfAddrTask(const std::vector<std::string>& keys, const std::vector<FieldValueTuple>& data, const std::string& op);
-    void doTask(Consumer &consumer);
-    bool isIntfStateOk(const std::string &alias);
-
-    void addHostSubIntf(const std::string&intf, const std::string &subIntf, const std::string &vlan);
-    void setHostSubIntfMtu(const std::string &subIntf, const std::string &mtu);
-    void setHostSubIntfAdminStatus(const std::string &subIntf, const std::string &admin_status);
-    void removeHostSubIntf(const std::string &subIntf);
-    void setSubIntfStateOk(const std::string &alias);
-    void removeSubIntfState(const std::string &alias);
-=======
-    void setIntfVrf(const std::string &alias, const std::string &vrfName);
-    bool doIntfGeneralTask(const std::vector<std::string>& keys, const std::vector<FieldValueTuple>& data, const std::string& op);
     bool doIntfAddrTask(const std::vector<std::string>& keys, const std::vector<FieldValueTuple>& data, const std::string& op);
     void doTask(Consumer &consumer);
     bool isIntfStateOk(const std::string &alias);
@@ -48,7 +34,13 @@
     int getIntfIpCount(const std::string &alias);
     void addLoopbackIntf(const std::string &alias);
     void delLoopbackIntf(const std::string &alias);
->>>>>>> 85ff17da
+
+    void addHostSubIntf(const std::string&intf, const std::string &subIntf, const std::string &vlan);
+    void setHostSubIntfMtu(const std::string &subIntf, const std::string &mtu);
+    void setHostSubIntfAdminStatus(const std::string &subIntf, const std::string &admin_status);
+    void removeHostSubIntf(const std::string &subIntf);
+    void setSubIntfStateOk(const std::string &alias);
+    void removeSubIntfState(const std::string &alias);
 };
 
 }
