--- conflicted
+++ resolved
@@ -15,13 +15,10 @@
 #define LAG_PREFIX          "PortChannel"
 #define LOOPBACK_PREFIX     "Loopback"
 #define VNET_PREFIX         "Vnet"
-<<<<<<< HEAD
 #define MTU_INHERITANCE     "0"
-=======
 #define VRF_PREFIX          "Vrf"
 
 #define LOOPBACK_DEFAULT_MTU_STR "65536"
->>>>>>> 85ff17da
 
 IntfMgr::IntfMgr(DBConnector *cfgDb, DBConnector *appDb, DBConnector *stateDb, const vector<string> &tableNames) :
         Orch(cfgDb, tableNames),
@@ -423,89 +420,78 @@
             return false;
         }
 
-<<<<<<< HEAD
-        // Set Interface VRF except for lo
-        // Set sub interface except for lo
-        if (!is_lo)
-        {
-            if (!vrf_name.empty())
-            {
-                setIntfVrf(alias, vrf_name);
-            }
-
-            if (!subIntfAlias.empty())
-            {
-                if (m_subIntfList.find(subIntfAlias) == m_subIntfList.end())
-                {
-                    try
-                    {
-                        addHostSubIntf(alias, subIntfAlias, vlanId);
-                    }
-                    catch (const std::runtime_error &e)
-                    {
-                        SWSS_LOG_NOTICE("Sub interface ip link add failure. Runtime error: %s", e.what());
-                        return false;
-                    }
-
-                    m_subIntfList.insert(subIntfAlias);
-                }
-
-                if (!mtu.empty())
-                {
-                    try
-                    {
-                        setHostSubIntfMtu(subIntfAlias, mtu);
-                    }
-                    catch (const std::runtime_error &e)
-                    {
-                        SWSS_LOG_NOTICE("Sub interface ip link set mtu failure. Runtime error: %s", e.what());
-                        return false;
-                    }
-                }
-                else
-                {
-                    FieldValueTuple fvTuple("mtu", MTU_INHERITANCE);
-                    data.push_back(fvTuple);
-                }
-
-                if (adminStatus.empty())
-                {
-                    adminStatus = "up";
-                    FieldValueTuple fvTuple("admin_status", adminStatus);
-                    data.push_back(fvTuple);
-                }
+        /* if to change vrf then skip */
+        if (isIntfChangeVrf(alias, vrf_name))
+        {
+            SWSS_LOG_ERROR("%s can not change to %s directly, skipping", alias.c_str(), vrf_name.c_str());
+            return true;
+        }
+
+        if (is_lo)
+        {
+            addLoopbackIntf(alias);
+        }
+
+        if (!vrf_name.empty())
+        {
+            setIntfVrf(alias, vrf_name);
+        }
+
+        if (!subIntfAlias.empty())
+        {
+            if (m_subIntfList.find(subIntfAlias) == m_subIntfList.end())
+            {
                 try
                 {
-                    setHostSubIntfAdminStatus(subIntfAlias, adminStatus);
+                    addHostSubIntf(alias, subIntfAlias, vlanId);
                 }
                 catch (const std::runtime_error &e)
                 {
-                    SWSS_LOG_NOTICE("Sub interface ip link set admin status %s failure. Runtime error: %s", adminStatus.c_str(), e.what());
+                    SWSS_LOG_NOTICE("Sub interface ip link add failure. Runtime error: %s", e.what());
                     return false;
                 }
 
-                // set STATE_DB port state
-                setSubIntfStateOk(subIntfAlias);
-            }
-
-            m_appIntfTableProducer.set(subIntfAlias.empty() ? alias : subIntfAlias, data);
-=======
-        /* if to change vrf then skip */
-        if (isIntfChangeVrf(alias, vrf_name))
-        {
-            SWSS_LOG_ERROR("%s can not change to %s directly, skipping", alias.c_str(), vrf_name.c_str());
-            return true;
->>>>>>> 85ff17da
-        }
-        if (is_lo)
-        {
-            addLoopbackIntf(alias);
-        }
-        if (!vrf_name.empty())
-        {
-            setIntfVrf(alias, vrf_name);
-        }
-        m_appIntfTableProducer.set(alias, data);
+                m_subIntfList.insert(subIntfAlias);
+            }
+
+            if (!mtu.empty())
+            {
+                try
+                {
+                    setHostSubIntfMtu(subIntfAlias, mtu);
+                }
+                catch (const std::runtime_error &e)
+                {
+                    SWSS_LOG_NOTICE("Sub interface ip link set mtu failure. Runtime error: %s", e.what());
+                    return false;
+                }
+            }
+            else
+            {
+                FieldValueTuple fvTuple("mtu", MTU_INHERITANCE);
+                data.push_back(fvTuple);
+            }
+
+            if (adminStatus.empty())
+            {
+                adminStatus = "up";
+                FieldValueTuple fvTuple("admin_status", adminStatus);
+                data.push_back(fvTuple);
+            }
+            try
+            {
+                setHostSubIntfAdminStatus(subIntfAlias, adminStatus);
+            }
+            catch (const std::runtime_error &e)
+            {
+                SWSS_LOG_NOTICE("Sub interface ip link set admin status %s failure. Runtime error: %s", adminStatus.c_str(), e.what());
+                return false;
+            }
+
+            // set STATE_DB port state
+            setSubIntfStateOk(subIntfAlias);
+        }
+        m_appIntfTableProducer.set(subIntfAlias.empty() ? alias : subIntfAlias, data);
         m_stateIntfTable.hset(alias, "vrf", vrf_name);
     }
     else if (op == DEL_COMMAND)
@@ -514,28 +500,25 @@
            be set with global vrf and it may cause ip address confliction. */
         if (getIntfIpCount(alias))
         {
-<<<<<<< HEAD
-            setIntfVrf(alias, "");
-
-            if (!subIntfAlias.empty())
-            {
-                removeHostSubIntf(subIntfAlias);
-                m_subIntfList.erase(subIntfAlias);
-
-                removeSubIntfState(subIntfAlias);
-            }
-
-            m_appIntfTableProducer.del(subIntfAlias.empty() ? alias : subIntfAlias);
-=======
             return false;
->>>>>>> 85ff17da
-        }
+        }
+
         setIntfVrf(alias, "");
+
         if (is_lo)
         {
             delLoopbackIntf(alias);
         }
-        m_appIntfTableProducer.del(alias);
+
+        if (!subIntfAlias.empty())
+        {
+            removeHostSubIntf(subIntfAlias);
+            m_subIntfList.erase(subIntfAlias);
+
+            removeSubIntfState(subIntfAlias);
+        }
+
+        m_appIntfTableProducer.del(subIntfAlias.empty() ? alias : subIntfAlias);
         m_stateIntfTable.del(alias);
     }
     else
@@ -559,11 +542,7 @@
     if (op == SET_COMMAND)
     {
         /*
-<<<<<<< HEAD
-         * Don't proceed if port/LAG/VLAN/subport is not ready yet.
-=======
-         * Don't proceed if port/LAG/VLAN and intfGeneral are not ready yet.
->>>>>>> 85ff17da
+         * Don't proceed if port/LAG/VLAN/subport and intfGeneral is not ready yet.
          * The pending task will be checked periodically and retried.
          */
         if (!isIntfStateOk(alias) || !isIntfCreated(alias))
