#include "exec.h"
#include "teammgr.h"
#include "logger.h"
#include "shellcmd.h"
#include "tokenize.h"
#include "warm_restart.h"
#include "portmgr.h"

#include <algorithm>
#include <iostream>
#include <fstream>
#include <sstream>
#include <thread>

#include <net/if.h>
#include <sys/ioctl.h>
#include <sys/stat.h>
#include <signal.h>


using namespace std;
using namespace swss;


TeamMgr::TeamMgr(DBConnector *confDb, DBConnector *applDb, DBConnector *statDb,
        const vector<TableConnector> &tables) :
    Orch(tables),
    m_cfgMetadataTable(confDb, CFG_DEVICE_METADATA_TABLE_NAME),
    m_cfgPortTable(confDb, CFG_PORT_TABLE_NAME),
    m_cfgLagTable(confDb, CFG_LAG_TABLE_NAME),
    m_cfgLagMemberTable(confDb, CFG_LAG_MEMBER_TABLE_NAME),
    m_appPortTable(applDb, APP_PORT_TABLE_NAME),
    m_appLagTable(applDb, APP_LAG_TABLE_NAME),
    m_statePortTable(statDb, STATE_PORT_TABLE_NAME),
    m_stateLagTable(statDb, STATE_LAG_TABLE_NAME)
{
    SWSS_LOG_ENTER();

    // Clean up state database LAG entries
    vector<string> keys;
    m_stateLagTable.getKeys(keys);

    for (auto alias : keys)
    {
        m_stateLagTable.del(alias);
    }

    // Get the MAC address from configuration database
    vector<FieldValueTuple> fvs;
    m_cfgMetadataTable.get("localhost", fvs);
    auto it = find_if(fvs.begin(), fvs.end(), [](const FieldValueTuple &fv) {
            return fv.first == "mac";
            });

    if (it == fvs.end())
    {
        throw runtime_error("Failed to get MAC address from configuration database");
    }

    m_mac = MacAddress(it->second);
}

bool TeamMgr::isPortStateOk(const string &alias)
{
    SWSS_LOG_ENTER();

    vector<FieldValueTuple> temp;

    if (!m_statePortTable.get(alias, temp))
    {
        SWSS_LOG_INFO("Port %s is not ready", alias.c_str());
        return false;
    }

    return true;
}

bool TeamMgr::isLagStateOk(const string &alias)
{
    SWSS_LOG_ENTER();

    vector<FieldValueTuple> temp;

    if (!m_stateLagTable.get(alias, temp))
    {
        SWSS_LOG_INFO("Lag %s is not ready", alias.c_str());
        return false;
    }

    return true;
}

void TeamMgr::doTask(Consumer &consumer)
{
    SWSS_LOG_ENTER();

    auto table = consumer.getTableName();

    SWSS_LOG_INFO("Get task from table %s", table.c_str());

    if (table == CFG_LAG_TABLE_NAME)
    {
        doLagTask(consumer);
    }
    else if (table == CFG_LAG_MEMBER_TABLE_NAME)
    {
        doLagMemberTask(consumer);
    }
    else if (table == STATE_PORT_TABLE_NAME)
    {
        doPortUpdateTask(consumer);
    }
    else if (table == CFG_VLAN_SUB_INTF_TABLE_NAME)
    {
        doSubPortTask(consumer);
    }
}


void TeamMgr::cleanTeamProcesses()
{
    SWSS_LOG_ENTER();
    SWSS_LOG_NOTICE("Cleaning up LAGs during shutdown...");
    for (const auto& it: m_lagList)
    {
        //This will call team -k kill -t <teamdevicename> which internally send SIGTERM 
        removeLag(it);
    }

    return;
}

void TeamMgr::doLagTask(Consumer &consumer)
{
    SWSS_LOG_ENTER();

    auto it = consumer.m_toSync.begin();
    while (it != consumer.m_toSync.end())
    {
        KeyOpFieldsValuesTuple t = it->second;

        string alias = kfvKey(t);
        string op = kfvOp(t);

        if (op == SET_COMMAND)
        {
            int min_links = 0;
            bool fallback = false;
            string admin_status = DEFAULT_ADMIN_STATUS_STR;
            string mtu = DEFAULT_MTU_STR;
            string learn_mode;

            for (auto i : kfvFieldsValues(t))
            {
                // min_links and fallback attributes cannot be changed
                // after the LAG is created.
                if (fvField(i) == "min_links")
                {
                    min_links = stoi(fvValue(i));
                    SWSS_LOG_INFO("Get min_links value %d", min_links);
                }
                else if (fvField(i) == "fallback")
                {
                    fallback = fvValue(i) == "true";
                    SWSS_LOG_INFO("Get fallback option %s",
                            fallback ? "true" : "false");
                }
                else if (fvField(i) == "admin_status")
                {
                    admin_status = fvValue(i);;
                    SWSS_LOG_INFO("Get admin_status %s",
                            admin_status.c_str());
                }
                else if (fvField(i) == "mtu")
                {
                    mtu = fvValue(i);
                    SWSS_LOG_INFO("Get MTU %s", mtu.c_str());
                }
                else if (fvField(i) == "learn_mode")
                {
                    learn_mode = fvValue(i);
                    SWSS_LOG_INFO("Get learn_mode %s",
                            learn_mode.c_str());
                }
            }

            if (m_lagList.find(alias) == m_lagList.end())
            {
                if (addLag(alias, min_links, fallback) == task_need_retry)
                {
                    it++;
                    continue;
                }

                m_lagList.insert(alias);
            }

            setLagAdminStatus(alias, admin_status);
            setLagMtu(alias, mtu);
            for (const auto &subPort : m_lagSubPortSet[alias])
            {
                try
                {
                    setSubPortMtu(subPort, mtu);
                    SWSS_LOG_NOTICE("Configure sub port %s MTU to %s, inherited from parent port %s",
                                    subPort.c_str(), mtu.c_str(), alias.c_str());
                }
                catch (const std::runtime_error &e)
                {
                    SWSS_LOG_NOTICE("Sub port ip link set mtu failure. Runtime error: %s", e.what());
                }
            }
            if (!learn_mode.empty())
            {
                setLagLearnMode(alias, learn_mode);
                SWSS_LOG_NOTICE("Configure %s MAC learn mode to %s", alias.c_str(), learn_mode.c_str());
            }
        }
        else if (op == DEL_COMMAND)
        {
            if (m_lagList.find(alias) != m_lagList.end())
            {
                removeLag(alias);
                m_lagList.erase(alias);
            }
        }

        it = consumer.m_toSync.erase(it);
    }
}

void TeamMgr::doLagMemberTask(Consumer &consumer)
{
    SWSS_LOG_ENTER();

    auto it = consumer.m_toSync.begin();
    while (it != consumer.m_toSync.end())
    {
        KeyOpFieldsValuesTuple t = it->second;

        auto tokens = tokenize(kfvKey(t), config_db_key_delimiter);
        auto lag = tokens[0];
        auto member = tokens[1];

        auto op = kfvOp(t);

        if (op == SET_COMMAND)
        {
            if (!isPortStateOk(member) || !isLagStateOk(lag))
            {
                it++;
                continue;
            }

            if (addLagMember(lag, member) == task_need_retry)
            {
                it++;
                continue;
            }
        }
        else if (op == DEL_COMMAND)
        {
            removeLagMember(lag, member);
        }

        it = consumer.m_toSync.erase(it);
    }
}

bool TeamMgr::checkPortIffUp(const string &port)
{
    SWSS_LOG_ENTER();

    struct ifreq ifr;
    memcpy(ifr.ifr_name, port.c_str(), strlen(port.c_str()));
    ifr.ifr_name[strlen(port.c_str())] = 0;

    int fd = socket(AF_UNIX, SOCK_DGRAM, 0);
    if (fd == -1 || ioctl(fd, SIOCGIFFLAGS, &ifr) == -1)
    {
        SWSS_LOG_ERROR("Failed to get port %s flags", port.c_str());
        return false;
    }

    SWSS_LOG_INFO("Get port %s flags %i", port.c_str(), ifr.ifr_flags);

    return ifr.ifr_flags & IFF_UP;
}

bool TeamMgr::isPortEnslaved(const string &port)
{
    SWSS_LOG_ENTER();

    struct stat buf;
    string path = "/sys/class/net/" + port + "/master";

    return lstat(path.c_str(), &buf) == 0;
}

bool TeamMgr::findPortMaster(string &master, const string &port)
{
    SWSS_LOG_ENTER();

    vector<string> keys;
    m_cfgLagMemberTable.getKeys(keys);

    for (auto key: keys)
    {
        auto tokens = tokenize(key, config_db_key_delimiter);
        auto lag = tokens[0];
        auto member = tokens[1];

        if (port == member)
        {
            master = lag;
            return true;
        }
    }

    return false;
}

// When a port gets removed and created again, notification is triggered
// when state dabatabase gets updated. In this situation, the port needs
// to be enslaved into the LAG again.
void TeamMgr::doPortUpdateTask(Consumer &consumer)
{
    SWSS_LOG_ENTER();

    auto it = consumer.m_toSync.begin();
    while (it != consumer.m_toSync.end())
    {
        KeyOpFieldsValuesTuple t = it->second;

        auto alias = kfvKey(t);
        auto op = kfvOp(t);

        if (op == SET_COMMAND)
        {
            SWSS_LOG_INFO("Received port %s state update", alias.c_str());

            string lag;
            if (findPortMaster(lag, alias))
            {
                if (addLagMember(lag, alias) == task_need_retry)
                {
                    it++;
                    continue;
                }
            }
        }
        else if (op == DEL_COMMAND)
        {
            SWSS_LOG_INFO("Received port %s state removal", alias.c_str());
        }

        it = consumer.m_toSync.erase(it);
    }
}

bool TeamMgr::setLagAdminStatus(const string &alias, const string &admin_status)
{
    SWSS_LOG_ENTER();

    stringstream cmd;
    string res;

    // ip link set dev <port_channel_name> [up|down]
    cmd << IP_CMD << " link set dev " << shellquote(alias) << " " << shellquote(admin_status);
    EXEC_WITH_ERROR_THROW(cmd.str(), res);

    SWSS_LOG_NOTICE("Set port channel %s admin status to %s",
            alias.c_str(), admin_status.c_str());

    return true;
}

bool TeamMgr::setLagMtu(const string &alias, const string &mtu)
{
    SWSS_LOG_ENTER();

    stringstream cmd;
    string res;

    // ip link set dev <port_channel_name> mtu <mtu_value>
    cmd << IP_CMD << " link set dev " << shellquote(alias) << " mtu " << shellquote(mtu);
    EXEC_WITH_ERROR_THROW(cmd.str(), res);

    vector<FieldValueTuple> fvs;
    FieldValueTuple fv("mtu", mtu);
    fvs.push_back(fv);
    m_appLagTable.set(alias, fvs);

    vector<string> keys;
    m_cfgLagMemberTable.getKeys(keys);

    for (auto key : keys)
    {
        auto tokens = tokenize(key, config_db_key_delimiter);
        auto lag = tokens[0];
        auto member = tokens[1];

        if (alias == lag)
        {
            m_appPortTable.set(member, fvs);
        }
    }

    SWSS_LOG_NOTICE("Set port channel %s MTU to %s",
            alias.c_str(), mtu.c_str());

    return true;
}

bool TeamMgr::setSubPortMtu(const string &alias, const string &mtu)
{
    SWSS_LOG_ENTER();

    stringstream cmd;
    string res;

    // ip link set dev <sub_port_name> mtu <mtu_value>
    cmd << IP_CMD << " link set dev " << shellquote(alias) << " mtu " << shellquote(mtu);
    EXEC_WITH_ERROR_THROW(cmd.str(), res);

    return true;
}

bool TeamMgr::setLagLearnMode(const string &alias, const string &learn_mode)
{
    // Set the port MAC learn mode in application database
    vector<FieldValueTuple> fvs;
    FieldValueTuple fv("learn_mode", learn_mode);
    fvs.push_back(fv);
    m_appLagTable.set(alias, fvs);

    return true;
}

task_process_status TeamMgr::addLag(const string &alias, int min_links, bool fallback)
{
    SWSS_LOG_ENTER();

    stringstream cmd;
    string res;

    stringstream conf;

    const string dump_path = "/var/warmboot/teamd/";
    MacAddress mac_boot = m_mac;

    // set portchannel mac same with mac before warmStart, when warmStart and there
    // is a file written by teamd.
    ifstream aliasfile(dump_path + alias);
    if (WarmStart::isWarmStart() && aliasfile.is_open())
    {
        const int partner_system_id_offset = 40;
        string line;

        while (getline(aliasfile, line))
        {
            ifstream memberfile(dump_path + line, ios::binary);
            uint8_t mac_temp[ETHER_ADDR_LEN] = {0};
            uint8_t null_mac[ETHER_ADDR_LEN] = {0};

            if (!memberfile.is_open())
                continue;

            memberfile.seekg(partner_system_id_offset, std::ios::beg);
            memberfile.read(reinterpret_cast<char*>(mac_temp), ETHER_ADDR_LEN);

            /* During negotiation stage partner info of pdu is empty , skip it */
            if (memcmp(mac_temp, null_mac, ETHER_ADDR_LEN) == 0)
                continue;

            mac_boot = MacAddress(mac_temp);
            break;
        }
    }

    conf << "'{\"device\":\"" << alias << "\","
         << "\"hwaddr\":\"" << mac_boot.to_string() << "\","
         << "\"runner\":{"
         << "\"active\":true,"
         << "\"name\":\"lacp\"";

    if (min_links != 0)
    {
        conf << ",\"min_ports\":" << min_links;
    }

    if (fallback)
    {
        conf << ",\"fallback\":true";
    }

    conf << "}}'";

    SWSS_LOG_INFO("Port channel %s teamd configuration: %s",
            alias.c_str(), conf.str().c_str());

    string warmstart_flag = WarmStart::isWarmStart() ? " -w -o " : " -r ";

    cmd << TEAMD_CMD
        << warmstart_flag
        << " -t " << alias
        << " -c " << conf.str()
        << " -L " << dump_path
        << " -g -d";

    if (exec(cmd.str(), res) != 0)
    {
        SWSS_LOG_INFO("Failed to start port channel %s with teamd, retry...",
                alias.c_str());
        return task_need_retry;
    }

    SWSS_LOG_NOTICE("Start port channel %s with teamd", alias.c_str());

    return task_success;
}

bool TeamMgr::removeLag(const string &alias)
{
    SWSS_LOG_ENTER();

    stringstream cmd;
    string res;

    cmd << TEAMD_CMD << " -k -t " << shellquote(alias);
    EXEC_WITH_ERROR_THROW(cmd.str(), res);

    SWSS_LOG_NOTICE("Stop port channel %s", alias.c_str());

    return true;
}

// Once a port is enslaved into a port channel, the port's MTU will
// be inherited from the master's MTU while the port's admin status
// will still be controlled separately.
task_process_status TeamMgr::addLagMember(const string &lag, const string &member)
{
    SWSS_LOG_ENTER();

    // If port is already enslaved, ignore this operation
    // TODO: check the current master if it is the same as to be configured
    if (isPortEnslaved(member))
    {
        return task_ignore;
    }

    stringstream cmd;
    string res;

    // Set admin down LAG member (required by teamd) and enslave it
    // ip link set dev <member> down;
    // teamdctl <port_channel_name> port add <member>;
    cmd << IP_CMD << " link set dev " << shellquote(member) << " down; ";
    cmd << TEAMDCTL_CMD << " " << shellquote(lag) << " port add " << shellquote(member);

    if (exec(cmd.str(), res) != 0)
    {
        // teamdctl port add command will fail when the member port is not
        // set to admin status down; it is possible that some other processes
        // or users (e.g. portmgrd) are executing the command to bring up the
        // member port while adding this port into the port channel. This piece
        // of code will check if the port is set to admin status up. If yes,
        // it will retry to add the port into the port channel.
        if (checkPortIffUp(member))
        {
            SWSS_LOG_INFO("Failed to add %s to port channel %s, retry...",
                    member.c_str(), lag.c_str());
            return task_need_retry;
        }
        else
        {
            SWSS_LOG_ERROR("Failed to add %s to port channel %s",
                    member.c_str(), lag.c_str());
            return task_failed;
        }
    }

    vector<FieldValueTuple> fvs;
    m_cfgPortTable.get(member, fvs);

    // Get the member admin status
    auto it = find_if(fvs.begin(), fvs.end(), [](const FieldValueTuple &fv) {
            return fv.first == "admin_status";
            });

    string admin_status = DEFAULT_ADMIN_STATUS_STR;
    if (it != fvs.end())
    {
        admin_status = it->second;
    }

    // Get the LAG MTU (by default 9100)
    // Member port will inherit master's MTU attribute
    m_cfgLagTable.get(lag, fvs);
    it = find_if(fvs.begin(), fvs.end(), [](const FieldValueTuple &fv) {
            return fv.first == "mtu";
            });

    string mtu = DEFAULT_MTU_STR;
    if (it != fvs.end())
    {
        mtu = it->second;
    }

    // ip link set dev <member> [up|down]
    cmd.str(string());
    cmd << IP_CMD << " link set dev " << shellquote(member) << " " << shellquote(admin_status);
    EXEC_WITH_ERROR_THROW(cmd.str(), res);

    fvs.clear();
    FieldValueTuple fv("mtu", mtu);
    fvs.push_back(fv);
    m_appPortTable.set(member, fvs);

    SWSS_LOG_NOTICE("Add %s to port channel %s", member.c_str(), lag.c_str());

    return task_success;
}

// Once a port is removed from from the master, both the admin status and the
// MTU will be re-set to its original value.
bool TeamMgr::removeLagMember(const string &lag, const string &member)
{
    SWSS_LOG_ENTER();

    stringstream cmd;
    string res;

    // teamdctl <port_channel_name> port remove <member>;
    cmd << TEAMDCTL_CMD << " " << lag << " port remove " << member << "; ";

    vector<FieldValueTuple> fvs;
    m_cfgPortTable.get(member, fvs);

    // Re-configure port MTU and admin status (by default 9100 and up)
    string admin_status = DEFAULT_ADMIN_STATUS_STR;
    string mtu = DEFAULT_MTU_STR;
    for (auto i : fvs)
    {
        if (fvField(i) == "admin_status")
        {
            admin_status = fvValue(i);
        }
        else if (fvField(i) == "mtu")
        {
            mtu = fvValue(i);
        }
    }

    // ip link set dev <port_name> [up|down];
    // ip link set dev <port_name> mtu
    cmd << IP_CMD << " link set dev " << shellquote(member) << " " << shellquote(admin_status) << "; ";
    cmd << IP_CMD << " link set dev " << shellquote(member) << " mtu " << shellquote(mtu);

    EXEC_WITH_ERROR_THROW(cmd.str(), res);
    fvs.clear();
    FieldValueTuple fv("admin_status", admin_status);
    fvs.push_back(fv);
    fv = FieldValueTuple("mtu", mtu);
    fvs.push_back(fv);
    m_appPortTable.set(member, fvs);

    SWSS_LOG_NOTICE("Remove %s from port channel %s", member.c_str(), lag.c_str());

    return true;
}

void TeamMgr::doSubPortTask(Consumer &consumer)
{
    SWSS_LOG_ENTER();

    auto it = consumer.m_toSync.begin();
    while (it != consumer.m_toSync.end())
    {
        KeyOpFieldsValuesTuple &t = it->second;
        vector<string> keys = tokenize(kfvKey(t), config_db_key_delimiter);
        string op = kfvOp(t);

        if (keys.size() == 1)
        {
            string alias(keys[0]);
            string parentAlias;
            size_t found = alias.find(VLAN_SUB_INTERFACE_SEPARATOR);
            if (found != string::npos)
            {
                parentAlias = alias.substr(0, found);
            }
            else
            {
                it = consumer.m_toSync.erase(it);
                continue;
            }

            if (op == SET_COMMAND)
            {
                // Sub port readiness is an indication of parent port readiness
                if (!isLagStateOk(alias))
                {
                    SWSS_LOG_INFO("Sub port %s is not ready, pending...", alias.c_str());
                    it++;
                    continue;
                }

                string mtu = "";
                const vector<FieldValueTuple> &fvTuples = kfvFieldsValues(t);
                for (const auto &fv : fvTuples)
                {
                    if (fvField(fv) == "mtu")
                    {
                        mtu = fvValue(fv);
                    }
                }
<<<<<<< HEAD
=======

>>>>>>> bbde9616
                if (mtu.empty())
                {
                    m_cfgLagTable.hget(parentAlias, "mtu", mtu);
                    if (mtu.empty())
                    {
                        mtu = DEFAULT_MTU_STR;
                    }
<<<<<<< HEAD
=======

>>>>>>> bbde9616
                    try
                    {
                        setSubPortMtu(alias, mtu);
                        SWSS_LOG_NOTICE("Configure sub port %s MTU to %s, inherited from parent port %s",
                                        alias.c_str(), mtu.c_str(), parentAlias.c_str());
                    }
                    catch (const std::runtime_error &e)
                    {
                        SWSS_LOG_NOTICE("Sub port ip link set mtu failure. Runtime error: %s", e.what());
                    }

                    m_lagSubPortSet[parentAlias].insert(alias);
                }
            }
            else if (op == DEL_COMMAND)
            {
                m_lagSubPortSet[parentAlias].erase(alias);
            }
        }

        it = consumer.m_toSync.erase(it);
    }
}<|MERGE_RESOLUTION|>--- conflicted
+++ resolved
@@ -715,10 +715,7 @@
                         mtu = fvValue(fv);
                     }
                 }
-<<<<<<< HEAD
-=======
-
->>>>>>> bbde9616
+
                 if (mtu.empty())
                 {
                     m_cfgLagTable.hget(parentAlias, "mtu", mtu);
@@ -726,10 +723,7 @@
                     {
                         mtu = DEFAULT_MTU_STR;
                     }
-<<<<<<< HEAD
-=======
-
->>>>>>> bbde9616
+
                     try
                     {
                         setSubPortMtu(alias, mtu);
