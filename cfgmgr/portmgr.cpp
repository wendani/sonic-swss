#include "logger.h"
#include "dbconnector.h"
#include "producerstatetable.h"
#include "tokenize.h"
#include "ipprefix.h"
#include "portmgr.h"
#include "exec.h"
#include "shellcmd.h"

using namespace std;
using namespace swss;

PortMgr::PortMgr(DBConnector *cfgDb, DBConnector *appDb, DBConnector *stateDb, const vector<string> &tableNames) :
        Orch(cfgDb, tableNames),
        m_cfgPortTable(cfgDb, CFG_PORT_TABLE_NAME),
        m_cfgLagMemberTable(cfgDb, CFG_LAG_MEMBER_TABLE_NAME),
        m_statePortTable(stateDb, STATE_PORT_TABLE_NAME),
        m_appPortTable(appDb, APP_PORT_TABLE_NAME)
{
}

bool PortMgr::setPortMtu(const string &alias, const string &mtu)
{
    stringstream cmd;
    string res;

    // ip link set dev <port_name> mtu <mtu>
    cmd << IP_CMD << " link set dev " << shellquote(alias) << " mtu " << shellquote(mtu);
    EXEC_WITH_ERROR_THROW(cmd.str(), res);

    // Set the port MTU in application database to update both
    // the port MTU and possibly the port based router interface MTU
    vector<FieldValueTuple> fvs;
    FieldValueTuple fv("mtu", mtu);
    fvs.push_back(fv);
    m_appPortTable.set(alias, fvs);

    return true;
}

bool PortMgr::setSubPortMtu(const string &alias, const string &mtu)
{
    SWSS_LOG_ENTER();

    stringstream cmd;
    string res;

    // ip link set dev <sub_port_name> mtu <mtu>
    cmd << IP_CMD << " link set dev " << shellquote(alias) << " mtu " << shellquote(mtu);
    EXEC_WITH_ERROR_THROW(cmd.str(), res);

    return true;
}

bool PortMgr::setPortAdminStatus(const string &alias, const bool up)
{
    stringstream cmd;
    string res;

    // ip link set dev <port_name> [up|down]
    cmd << IP_CMD << " link set dev " << shellquote(alias) << (up ? " up" : " down");
    EXEC_WITH_ERROR_THROW(cmd.str(), res);

    vector<FieldValueTuple> fvs;
    FieldValueTuple fv("admin_status", (up ? "up" : "down"));
    fvs.push_back(fv);
    m_appPortTable.set(alias, fvs);

    return true;
}

bool PortMgr::setPortLearnMode(const string &alias, const string &learn_mode)
{
    // Set the port MAC learn mode in application database
    vector<FieldValueTuple> fvs;
    FieldValueTuple fv("learn_mode", learn_mode);
    fvs.push_back(fv);
    m_appPortTable.set(alias, fvs);

    return true;
}

bool PortMgr::isPortStateOk(const string &alias)
{
    vector<FieldValueTuple> temp;

    if (m_statePortTable.get(alias, temp))
    {
        SWSS_LOG_INFO("Port %s is ready", alias.c_str());
        return true;
    }

    return false;
}

void PortMgr::doTask(Consumer &consumer)
{
    SWSS_LOG_ENTER();

    auto table = consumer.getTableName();

    if (table == CFG_PORT_TABLE_NAME)
    {
        doPortTask(consumer);
    }
    else if (table == CFG_VLAN_SUB_INTF_TABLE_NAME)
    {
        doSubPortTask(consumer);
    }
}

void PortMgr::doPortTask(Consumer &consumer)
{
    SWSS_LOG_ENTER();

    auto it = consumer.m_toSync.begin();
    while (it != consumer.m_toSync.end())
    {
        KeyOpFieldsValuesTuple t = it->second;

        string alias = kfvKey(t);
        string op = kfvOp(t);

        if (op == SET_COMMAND)
        {
            if (!isPortStateOk(alias))
            {
                SWSS_LOG_INFO("Port %s is not ready, pending...", alias.c_str());
                it++;
                continue;
            }

            string admin_status, mtu, learn_mode;

            bool configured = (m_portList.find(alias) != m_portList.end());

            /* If this is the first time we set port settings
             * assign default admin status and mtu
             */
            if (!configured)
            {
                admin_status = DEFAULT_ADMIN_STATUS_STR;
                mtu = DEFAULT_MTU_STR;

                m_portList.insert(alias);
            }

            for (auto i : kfvFieldsValues(t))
            {
                if (fvField(i) == "mtu")
                {
                    mtu = fvValue(i);
                }
                else if (fvField(i) == "admin_status")
                {
                    admin_status = fvValue(i);
                }
                else if (fvField(i) == "learn_mode")
                {
                    learn_mode = fvValue(i);
                }
            }

            if (!mtu.empty())
            {
                setPortMtu(alias, mtu);
                SWSS_LOG_NOTICE("Configure %s MTU to %s", alias.c_str(), mtu.c_str());

                for (const auto &subPort : m_portSubPortSet[alias])
                {
                    try
                    {
                        setSubPortMtu(subPort, mtu);
                        SWSS_LOG_NOTICE("Configure sub port %s MTU to %s, inherited from parent port %s",
                                        subPort.c_str(), mtu.c_str(), alias.c_str());
                    }
                    catch (const std::runtime_error &e)
                    {
                        SWSS_LOG_NOTICE("Sub port ip link set mtu failure. Runtime error: %s", e.what());
                    }
                }
            }

            if (!admin_status.empty())
            {
                setPortAdminStatus(alias, admin_status == "up");
                SWSS_LOG_NOTICE("Configure %s admin status to %s", alias.c_str(), admin_status.c_str());
            }

            if (!learn_mode.empty())
            {
                setPortLearnMode(alias, learn_mode);
                SWSS_LOG_NOTICE("Configure %s MAC learn mode to %s", alias.c_str(), learn_mode.c_str());
            }
        }
        else if (op == DEL_COMMAND)
        {
            SWSS_LOG_NOTICE("Delete Port: %s", alias.c_str());
            m_appPortTable.del(alias);
            m_portList.erase(alias);
        }

        it = consumer.m_toSync.erase(it);
    }
}

void PortMgr::doSubPortTask(Consumer &consumer)
{
    SWSS_LOG_ENTER();

    auto it = consumer.m_toSync.begin();
    while (it != consumer.m_toSync.end())
    {
        KeyOpFieldsValuesTuple &t = it->second;
        vector<string> keys = tokenize(kfvKey(t), config_db_key_delimiter);
        string op = kfvOp(t);

        if (keys.size() == 1)
        {
            string alias(keys[0]);
            string parentAlias;
            size_t found = alias.find(VLAN_SUB_INTERFACE_SEPARATOR);
            if (found != string::npos)
            {
                parentAlias = alias.substr(0, found);
            }
            else
            {
                it = consumer.m_toSync.erase(it);
                continue;
            }

            if (op == SET_COMMAND)
            {
                // Sub port readiness is an indication of parent port readiness
                if (!isPortStateOk(alias))
                {
                    SWSS_LOG_INFO("Sub port %s is not ready, pending...", alias.c_str());
                    it++;
                    continue;
                }

                string mtu = "";
                const vector<FieldValueTuple> &fvTuples = kfvFieldsValues(t);
                for (const auto &fv : fvTuples)
                {
                    if (fvField(fv) == "mtu")
                    {
                        mtu = fvValue(fv);
                    }
                }
<<<<<<< HEAD
=======

>>>>>>> bbde9616
                if (mtu.empty())
                {
                    m_cfgPortTable.hget(parentAlias, "mtu", mtu);
                    if (mtu.empty())
                    {
                        mtu = DEFAULT_MTU_STR;
                    }
<<<<<<< HEAD
=======

>>>>>>> bbde9616
                    try
                    {
                        setSubPortMtu(alias, mtu);
                        SWSS_LOG_NOTICE("Configure sub port %s MTU to %s, inherited from parent port %s",
                                        alias.c_str(), mtu.c_str(), parentAlias.c_str());
                    }
                    catch (const std::runtime_error &e)
                    {
                        SWSS_LOG_NOTICE("Sub port ip link set mtu failure. Runtime error: %s", e.what());
                    }

                    m_portSubPortSet[parentAlias].insert(alias);
                }
            }
            else if (op == DEL_COMMAND)
            {
                m_portSubPortSet[parentAlias].erase(alias);
            }
        }

        it = consumer.m_toSync.erase(it);
    }
}<|MERGE_RESOLUTION|>--- conflicted
+++ resolved
@@ -249,10 +249,7 @@
                         mtu = fvValue(fv);
                     }
                 }
-<<<<<<< HEAD
-=======
-
->>>>>>> bbde9616
+
                 if (mtu.empty())
                 {
                     m_cfgPortTable.hget(parentAlias, "mtu", mtu);
@@ -260,10 +257,7 @@
                     {
                         mtu = DEFAULT_MTU_STR;
                     }
-<<<<<<< HEAD
-=======
-
->>>>>>> bbde9616
+
                     try
                     {
                         setSubPortMtu(alias, mtu);
