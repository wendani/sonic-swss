#include "portsorch.h"
#include "intfsorch.h"
#include "bufferorch.h"
#include "neighorch.h"
#include "gearboxutils.h"

#include <inttypes.h>
#include <cassert>
#include <fstream>
#include <sstream>
#include <set>
#include <algorithm>
#include <tuple>
#include <sstream>
#include <unordered_set>

#include <netinet/if_ether.h>
#include "net/if.h"

#include "logger.h"
#include "schema.h"
#include "redisapi.h"
#include "converter.h"
#include "sai_serialize.h"
#include "crmorch.h"
#include "countercheckorch.h"
#include "notifier.h"
#include "fdborch.h"

extern sai_switch_api_t *sai_switch_api;
extern sai_bridge_api_t *sai_bridge_api;
extern sai_port_api_t *sai_port_api;
extern sai_vlan_api_t *sai_vlan_api;
extern sai_lag_api_t *sai_lag_api;
extern sai_hostif_api_t* sai_hostif_api;
extern sai_acl_api_t* sai_acl_api;
extern sai_queue_api_t *sai_queue_api;
extern sai_object_id_t gSwitchId;
extern sai_fdb_api_t *sai_fdb_api;
extern IntfsOrch *gIntfsOrch;
extern NeighOrch *gNeighOrch;
extern CrmOrch *gCrmOrch;
extern BufferOrch *gBufferOrch;
extern FdbOrch *gFdbOrch;

#define VLAN_PREFIX         "Vlan"
#define DEFAULT_VLAN_ID     1
#define MAX_VALID_VLAN_ID   4094

#define PORT_STAT_FLEX_COUNTER_POLLING_INTERVAL_MS     1000
#define PORT_BUFFER_DROP_STAT_POLLING_INTERVAL_MS     60000
#define QUEUE_STAT_FLEX_COUNTER_POLLING_INTERVAL_MS   10000
#define QUEUE_WATERMARK_FLEX_STAT_COUNTER_POLL_MSECS "10000"
#define PG_WATERMARK_FLEX_STAT_COUNTER_POLL_MSECS    "10000"
#define PORT_RATE_FLEX_COUNTER_POLLING_INTERVAL_MS   "1000"


static map<string, sai_port_fec_mode_t> fec_mode_map =
{
    { "none",  SAI_PORT_FEC_MODE_NONE },
    { "rs", SAI_PORT_FEC_MODE_RS },
    { "fc", SAI_PORT_FEC_MODE_FC }
};

static map<string, sai_port_priority_flow_control_mode_t> pfc_asym_map =
{
    { "on", SAI_PORT_PRIORITY_FLOW_CONTROL_MODE_SEPARATE },
    { "off", SAI_PORT_PRIORITY_FLOW_CONTROL_MODE_COMBINED }
};

static map<string, sai_bridge_port_fdb_learning_mode_t> learn_mode_map =
{
    { "drop",  SAI_BRIDGE_PORT_FDB_LEARNING_MODE_DROP },
    { "disable", SAI_BRIDGE_PORT_FDB_LEARNING_MODE_DISABLE },
    { "hardware", SAI_BRIDGE_PORT_FDB_LEARNING_MODE_HW },
    { "cpu_trap", SAI_BRIDGE_PORT_FDB_LEARNING_MODE_CPU_TRAP},
    { "cpu_log", SAI_BRIDGE_PORT_FDB_LEARNING_MODE_CPU_LOG},
    { "notification", SAI_BRIDGE_PORT_FDB_LEARNING_MODE_FDB_NOTIFICATION}
};

static map<string, sai_port_media_type_t> media_type_map =
{
    { "fiber", SAI_PORT_MEDIA_TYPE_FIBER },
    { "copper", SAI_PORT_MEDIA_TYPE_COPPER }
};

static map<string, sai_port_internal_loopback_mode_t> loopback_mode_map =
{
    { "none",  SAI_PORT_INTERNAL_LOOPBACK_MODE_NONE },
    { "phy", SAI_PORT_INTERNAL_LOOPBACK_MODE_PHY },
    { "mac", SAI_PORT_INTERNAL_LOOPBACK_MODE_MAC }
};

static map<string, sai_port_interface_type_t> interface_type_map =
{
 { "none", SAI_PORT_INTERFACE_TYPE_NONE },
 { "cr", SAI_PORT_INTERFACE_TYPE_CR },
 { "cr4", SAI_PORT_INTERFACE_TYPE_CR4 },
 { "sr", SAI_PORT_INTERFACE_TYPE_SR },
 { "sr4", SAI_PORT_INTERFACE_TYPE_SR4 },
 { "lr", SAI_PORT_INTERFACE_TYPE_LR },
 { "lr4", SAI_PORT_INTERFACE_TYPE_LR4 },
 { "kr", SAI_PORT_INTERFACE_TYPE_KR },
 { "kr4", SAI_PORT_INTERFACE_TYPE_KR4 }
};

const vector<sai_port_stat_t> port_stat_ids =
{
    SAI_PORT_STAT_IF_IN_OCTETS,
    SAI_PORT_STAT_IF_IN_UCAST_PKTS,
    SAI_PORT_STAT_IF_IN_NON_UCAST_PKTS,
    SAI_PORT_STAT_IF_IN_DISCARDS,
    SAI_PORT_STAT_IF_IN_ERRORS,
    SAI_PORT_STAT_IF_IN_UNKNOWN_PROTOS,
    SAI_PORT_STAT_IF_OUT_OCTETS,
    SAI_PORT_STAT_IF_OUT_UCAST_PKTS,
    SAI_PORT_STAT_IF_OUT_NON_UCAST_PKTS,
    SAI_PORT_STAT_IF_OUT_DISCARDS,
    SAI_PORT_STAT_IF_OUT_ERRORS,
    SAI_PORT_STAT_IF_OUT_QLEN,
    SAI_PORT_STAT_IF_IN_MULTICAST_PKTS,
    SAI_PORT_STAT_IF_IN_BROADCAST_PKTS,
    SAI_PORT_STAT_IF_OUT_MULTICAST_PKTS,
    SAI_PORT_STAT_IF_OUT_BROADCAST_PKTS,
    SAI_PORT_STAT_ETHER_RX_OVERSIZE_PKTS,
    SAI_PORT_STAT_ETHER_TX_OVERSIZE_PKTS,
    SAI_PORT_STAT_PFC_0_TX_PKTS,
    SAI_PORT_STAT_PFC_1_TX_PKTS,
    SAI_PORT_STAT_PFC_2_TX_PKTS,
    SAI_PORT_STAT_PFC_3_TX_PKTS,
    SAI_PORT_STAT_PFC_4_TX_PKTS,
    SAI_PORT_STAT_PFC_5_TX_PKTS,
    SAI_PORT_STAT_PFC_6_TX_PKTS,
    SAI_PORT_STAT_PFC_7_TX_PKTS,
    SAI_PORT_STAT_PFC_0_RX_PKTS,
    SAI_PORT_STAT_PFC_1_RX_PKTS,
    SAI_PORT_STAT_PFC_2_RX_PKTS,
    SAI_PORT_STAT_PFC_3_RX_PKTS,
    SAI_PORT_STAT_PFC_4_RX_PKTS,
    SAI_PORT_STAT_PFC_5_RX_PKTS,
    SAI_PORT_STAT_PFC_6_RX_PKTS,
    SAI_PORT_STAT_PFC_7_RX_PKTS,
    SAI_PORT_STAT_PAUSE_RX_PKTS,
    SAI_PORT_STAT_PAUSE_TX_PKTS,
    SAI_PORT_STAT_ETHER_STATS_TX_NO_ERRORS,
    SAI_PORT_STAT_IP_IN_UCAST_PKTS,
    SAI_PORT_STAT_ETHER_IN_PKTS_128_TO_255_OCTETS,
};

const vector<sai_port_stat_t> port_buffer_drop_stat_ids =
{
    SAI_PORT_STAT_IN_DROPPED_PKTS,
    SAI_PORT_STAT_OUT_DROPPED_PKTS
};

static const vector<sai_queue_stat_t> queue_stat_ids =
{
    SAI_QUEUE_STAT_PACKETS,
    SAI_QUEUE_STAT_BYTES,
    SAI_QUEUE_STAT_DROPPED_PACKETS,
    SAI_QUEUE_STAT_DROPPED_BYTES,
};

static const vector<sai_queue_stat_t> queueWatermarkStatIds =
{
    SAI_QUEUE_STAT_SHARED_WATERMARK_BYTES,
};

static const vector<sai_ingress_priority_group_stat_t> ingressPriorityGroupWatermarkStatIds =
{
    SAI_INGRESS_PRIORITY_GROUP_STAT_XOFF_ROOM_WATERMARK_BYTES,
    SAI_INGRESS_PRIORITY_GROUP_STAT_SHARED_WATERMARK_BYTES,
};

static char* hostif_vlan_tag[] = {
    [SAI_HOSTIF_VLAN_TAG_STRIP]     = "SAI_HOSTIF_VLAN_TAG_STRIP",
    [SAI_HOSTIF_VLAN_TAG_KEEP]      = "SAI_HOSTIF_VLAN_TAG_KEEP",
    [SAI_HOSTIF_VLAN_TAG_ORIGINAL]  = "SAI_HOSTIF_VLAN_TAG_ORIGINAL"
};
/*
 * Initialize PortsOrch
 * 0) If Gearbox is enabled, then initialize the external PHYs as defined in
 *    the GEARBOX_TABLE.
 * 1) By default, a switch has one CPU port, one 802.1Q bridge, and one default
 *    VLAN. All ports are in .1Q bridge as bridge ports, and all bridge ports
 *    are in default VLAN as VLAN members.
 * 2) Query switch CPU port.
 * 3) Query ports associated with lane mappings
 * 4) Query switch .1Q bridge and all its bridge ports.
 * 5) Query switch default VLAN and all its VLAN members.
 * 6) Remove each VLAN member from default VLAN and each bridge port from .1Q
 *    bridge. By design, SONiC switch starts with all bridge ports removed from
 *    default VLAN and all ports removed from .1Q bridge.
 */
PortsOrch::PortsOrch(DBConnector *db, vector<table_name_with_pri_t> &tableNames) :
        Orch(db, tableNames),
        port_stat_manager(PORT_STAT_COUNTER_FLEX_COUNTER_GROUP, StatsMode::READ, PORT_STAT_FLEX_COUNTER_POLLING_INTERVAL_MS, true),
        port_buffer_drop_stat_manager(PORT_BUFFER_DROP_STAT_FLEX_COUNTER_GROUP, StatsMode::READ, PORT_BUFFER_DROP_STAT_POLLING_INTERVAL_MS, true),
        queue_stat_manager(QUEUE_STAT_COUNTER_FLEX_COUNTER_GROUP, StatsMode::READ, QUEUE_STAT_FLEX_COUNTER_POLLING_INTERVAL_MS, true)
{
    SWSS_LOG_ENTER();

    /* Initialize counter table */
    m_counter_db = shared_ptr<DBConnector>(new DBConnector("COUNTERS_DB", 0));
    m_counterTable = unique_ptr<Table>(new Table(m_counter_db.get(), COUNTERS_PORT_NAME_MAP));

    m_counterLagTable = unique_ptr<Table>(new Table(m_counter_db.get(), COUNTERS_LAG_NAME_MAP));
    FieldValueTuple tuple("", "");
    vector<FieldValueTuple> defaultLagFv;
    defaultLagFv.push_back(tuple);
    m_counterLagTable->set("", defaultLagFv);

    /* Initialize port table */
    m_portTable = unique_ptr<Table>(new Table(db, APP_PORT_TABLE_NAME));

    /* Initialize gearbox */
    m_gearboxTable = unique_ptr<Table>(new Table(db, "_GEARBOX_TABLE"));

    /* Initialize queue tables */
    m_queueTable = unique_ptr<Table>(new Table(m_counter_db.get(), COUNTERS_QUEUE_NAME_MAP));
    m_queuePortTable = unique_ptr<Table>(new Table(m_counter_db.get(), COUNTERS_QUEUE_PORT_MAP));
    m_queueIndexTable = unique_ptr<Table>(new Table(m_counter_db.get(), COUNTERS_QUEUE_INDEX_MAP));
    m_queueTypeTable = unique_ptr<Table>(new Table(m_counter_db.get(), COUNTERS_QUEUE_TYPE_MAP));

    /* Initialize ingress priority group tables */
    m_pgTable = unique_ptr<Table>(new Table(m_counter_db.get(), COUNTERS_PG_NAME_MAP));
    m_pgPortTable = unique_ptr<Table>(new Table(m_counter_db.get(), COUNTERS_PG_PORT_MAP));
    m_pgIndexTable = unique_ptr<Table>(new Table(m_counter_db.get(), COUNTERS_PG_INDEX_MAP));

    m_flex_db = shared_ptr<DBConnector>(new DBConnector("FLEX_COUNTER_DB", 0));
    m_flexCounterTable = unique_ptr<ProducerTable>(new ProducerTable(m_flex_db.get(), FLEX_COUNTER_TABLE));
    m_flexCounterGroupTable = unique_ptr<ProducerTable>(new ProducerTable(m_flex_db.get(), FLEX_COUNTER_GROUP_TABLE));

    initGearbox();

    string queueWmSha, pgWmSha;
    string queueWmPluginName = "watermark_queue.lua";
    string pgWmPluginName = "watermark_pg.lua";
    string portRatePluginName = "port_rates.lua";

    try
    {
        string queueLuaScript = swss::loadLuaScript(queueWmPluginName);
        queueWmSha = swss::loadRedisScript(m_counter_db.get(), queueLuaScript);

        string pgLuaScript = swss::loadLuaScript(pgWmPluginName);
        pgWmSha = swss::loadRedisScript(m_counter_db.get(), pgLuaScript);

        string portRateLuaScript = swss::loadLuaScript(portRatePluginName);
        string portRateSha = swss::loadRedisScript(m_counter_db.get(), portRateLuaScript);

        vector<FieldValueTuple> fieldValues;
        fieldValues.emplace_back(QUEUE_PLUGIN_FIELD, queueWmSha);
        fieldValues.emplace_back(POLL_INTERVAL_FIELD, QUEUE_WATERMARK_FLEX_STAT_COUNTER_POLL_MSECS);
        fieldValues.emplace_back(STATS_MODE_FIELD, STATS_MODE_READ_AND_CLEAR);
        m_flexCounterGroupTable->set(QUEUE_WATERMARK_STAT_COUNTER_FLEX_COUNTER_GROUP, fieldValues);

        fieldValues.clear();
        fieldValues.emplace_back(PG_PLUGIN_FIELD, pgWmSha);
        fieldValues.emplace_back(POLL_INTERVAL_FIELD, PG_WATERMARK_FLEX_STAT_COUNTER_POLL_MSECS);
        fieldValues.emplace_back(STATS_MODE_FIELD, STATS_MODE_READ_AND_CLEAR);
        m_flexCounterGroupTable->set(PG_WATERMARK_STAT_COUNTER_FLEX_COUNTER_GROUP, fieldValues);

        fieldValues.clear();
        fieldValues.emplace_back(PORT_PLUGIN_FIELD, portRateSha);
        fieldValues.emplace_back(POLL_INTERVAL_FIELD, PORT_RATE_FLEX_COUNTER_POLLING_INTERVAL_MS);
        fieldValues.emplace_back(STATS_MODE_FIELD, STATS_MODE_READ);
        m_flexCounterGroupTable->set(PORT_STAT_COUNTER_FLEX_COUNTER_GROUP, fieldValues);
    }
    catch (const runtime_error &e)
    {
        SWSS_LOG_ERROR("Port flex counter groups were not set successfully: %s", e.what());
    }

    uint32_t i, j;
    sai_status_t status;
    sai_attribute_t attr;

    /* Get CPU port */
    attr.id = SAI_SWITCH_ATTR_CPU_PORT;

    status = sai_switch_api->get_switch_attribute(gSwitchId, 1, &attr);
    if (status != SAI_STATUS_SUCCESS)
    {
        SWSS_LOG_ERROR("Failed to get CPU port, rv:%d", status);
        throw runtime_error("PortsOrch initialization failure");
    }

    m_cpuPort = Port("CPU", Port::CPU);
    m_cpuPort.m_port_id = attr.value.oid;
    m_portList[m_cpuPort.m_alias] = m_cpuPort;
    m_port_ref_count[m_cpuPort.m_alias] = 0;

    /* Get port number */
    attr.id = SAI_SWITCH_ATTR_PORT_NUMBER;

    status = sai_switch_api->get_switch_attribute(gSwitchId, 1, &attr);
    if (status != SAI_STATUS_SUCCESS)
    {
        SWSS_LOG_ERROR("Failed to get port number, rv:%d", status);
        throw runtime_error("PortsOrch initialization failure");
    }

    m_portCount = attr.value.u32;
    SWSS_LOG_NOTICE("Get %d ports", m_portCount);

    /* Get port list */
    vector<sai_object_id_t> port_list;
    port_list.resize(m_portCount);

    attr.id = SAI_SWITCH_ATTR_PORT_LIST;
    attr.value.objlist.count = (uint32_t)port_list.size();
    attr.value.objlist.list = port_list.data();

    status = sai_switch_api->get_switch_attribute(gSwitchId, 1, &attr);
    if (status != SAI_STATUS_SUCCESS)
    {
        SWSS_LOG_ERROR("Failed to get port list, rv:%d", status);
        throw runtime_error("PortsOrch initialization failure");
    }

    /* Get port hardware lane info */
    for (i = 0; i < m_portCount; i++)
    {
        sai_uint32_t lanes[8] = { 0,0,0,0,0,0,0,0 };
        attr.id = SAI_PORT_ATTR_HW_LANE_LIST;
        attr.value.u32list.count = 8;
        attr.value.u32list.list = lanes;

        status = sai_port_api->get_port_attribute(port_list[i], 1, &attr);
        if (status != SAI_STATUS_SUCCESS)
        {
            SWSS_LOG_ERROR("Failed to get hardware lane list pid:%" PRIx64, port_list[i]);
            throw runtime_error("PortsOrch initialization failure");
        }

        set<int> tmp_lane_set;
        for (j = 0; j < attr.value.u32list.count; j++)
        {
            tmp_lane_set.insert(attr.value.u32list.list[j]);
        }

        string tmp_lane_str = "";
        for (auto s : tmp_lane_set)
        {
            tmp_lane_str += to_string(s) + " ";
        }
        tmp_lane_str = tmp_lane_str.substr(0, tmp_lane_str.size()-1);

        SWSS_LOG_NOTICE("Get port with lanes pid:%" PRIx64 " lanes:%s", port_list[i], tmp_lane_str.c_str());
        m_portListLaneMap[tmp_lane_set] = port_list[i];
    }

    /* Get default 1Q bridge and default VLAN */
    vector<sai_attribute_t> attrs;
    attr.id = SAI_SWITCH_ATTR_DEFAULT_1Q_BRIDGE_ID;
    attrs.push_back(attr);
    attr.id = SAI_SWITCH_ATTR_DEFAULT_VLAN_ID;
    attrs.push_back(attr);

    status = sai_switch_api->get_switch_attribute(gSwitchId, (uint32_t)attrs.size(), attrs.data());
    if (status != SAI_STATUS_SUCCESS)
    {
        SWSS_LOG_ERROR("Failed to get default 1Q bridge and/or default VLAN, rv:%d", status);
        throw runtime_error("PortsOrch initialization failure");
    }

    m_default1QBridge = attrs[0].value.oid;
    m_defaultVlan = attrs[1].value.oid;

    removeDefaultVlanMembers();
    removeDefaultBridgePorts();

    /* Add port oper status notification support */
    DBConnector *notificationsDb = new DBConnector("ASIC_DB", 0);
    m_portStatusNotificationConsumer = new swss::NotificationConsumer(notificationsDb, "NOTIFICATIONS");
    auto portStatusNotificatier = new Notifier(m_portStatusNotificationConsumer, this, "PORT_STATUS_NOTIFICATIONS");
    Orch::addExecutor(portStatusNotificatier);
}

void PortsOrch::removeDefaultVlanMembers()
{
    /* Get VLAN members in default VLAN */
    vector<sai_object_id_t> vlan_member_list(m_portCount);

    sai_attribute_t attr;
    attr.id = SAI_VLAN_ATTR_MEMBER_LIST;
    attr.value.objlist.count = (uint32_t)vlan_member_list.size();
    attr.value.objlist.list = vlan_member_list.data();

    sai_status_t status = sai_vlan_api->get_vlan_attribute(m_defaultVlan, 1, &attr);
    if (status != SAI_STATUS_SUCCESS)
    {
        SWSS_LOG_ERROR("Failed to get VLAN member list in default VLAN, rv:%d", status);
        throw runtime_error("PortsOrch initialization failure");
    }

    /* Remove VLAN members in default VLAN */
    for (uint32_t i = 0; i < attr.value.objlist.count; i++)
    {
        status = sai_vlan_api->remove_vlan_member(vlan_member_list[i]);
        if (status != SAI_STATUS_SUCCESS)
        {
            SWSS_LOG_ERROR("Failed to remove VLAN member, rv:%d", status);
            throw runtime_error("PortsOrch initialization failure");
        }
    }

    SWSS_LOG_NOTICE("Remove %d VLAN members from default VLAN", attr.value.objlist.count);
}

void PortsOrch::removeDefaultBridgePorts()
{
    /* Get bridge ports in default 1Q bridge
     * By default, there will be m_portCount number of SAI_BRIDGE_PORT_TYPE_PORT
     * ports and one SAI_BRIDGE_PORT_TYPE_1Q_ROUTER port. The former type of
     * ports will be removed. */
    vector<sai_object_id_t> bridge_port_list(m_portCount + 1);

    sai_attribute_t attr;
    attr.id = SAI_BRIDGE_ATTR_PORT_LIST;
    attr.value.objlist.count = (uint32_t)bridge_port_list.size();
    attr.value.objlist.list = bridge_port_list.data();

    sai_status_t status = sai_bridge_api->get_bridge_attribute(m_default1QBridge, 1, &attr);
    if (status != SAI_STATUS_SUCCESS)
    {
        SWSS_LOG_ERROR("Failed to get bridge port list in default 1Q bridge, rv:%d", status);
        throw runtime_error("PortsOrch initialization failure");
    }

    auto bridge_port_count = attr.value.objlist.count;

    /* Remove SAI_BRIDGE_PORT_TYPE_PORT bridge ports in default 1Q bridge */
    for (uint32_t i = 0; i < bridge_port_count; i++)
    {
        attr.id = SAI_BRIDGE_PORT_ATTR_TYPE;
        attr.value.s32 = SAI_NULL_OBJECT_ID;

        status = sai_bridge_api->get_bridge_port_attribute(bridge_port_list[i], 1, &attr);
        if (status != SAI_STATUS_SUCCESS)
        {
            SWSS_LOG_ERROR("Failed to get bridge port type, rv:%d", status);
            throw runtime_error("PortsOrch initialization failure");
        }
        if (attr.value.s32 == SAI_BRIDGE_PORT_TYPE_PORT)
        {
            status = sai_bridge_api->remove_bridge_port(bridge_port_list[i]);
            if (status != SAI_STATUS_SUCCESS)
            {
                SWSS_LOG_ERROR("Failed to remove bridge port, rv:%d", status);
                throw runtime_error("PortsOrch initialization failure");
            }
        }
    }

    SWSS_LOG_NOTICE("Remove bridge ports from default 1Q bridge");
}

bool PortsOrch::allPortsReady()
{
    return m_initDone && m_pendingPortSet.empty();
}

/* Upon receiving PortInitDone, all the configured ports have been created in both hardware and kernel*/
bool PortsOrch::isInitDone()
{
    return m_initDone;
}

// Upon m_portConfigState transiting to PORT_CONFIG_DONE state, all physical ports have been "created" in hardware.
// Because of the asynchronous nature of sairedis calls, "create" in the strict sense means that the SAI create_port()
// function is called and the create port event has been pushed to the sairedis pipeline. Because sairedis pipeline
// preserves the order of the events received, any event that depends on the physical port being created first, e.g.,
// buffer profile apply, will be popped in the FIFO fashion, processed in the right order after the physical port is
// physically created in the ASIC, and thus can be issued safely when this function call returns true.
bool PortsOrch::isConfigDone()
{
    return m_portConfigState == PORT_CONFIG_DONE;
}

/* Use this method to retrieve the desired port if the destination port is a Gearbox port.
 * For example, if Gearbox is enabled on a specific physical interface,
 * the destination port may be the PHY or LINE side of the external PHY.
 * The original port id is returned if it's not a Gearbox configured port.
 */
bool PortsOrch::getDestPortId(sai_object_id_t src_port_id, dest_port_type_t port_type, sai_object_id_t &des_port_id)
{
    bool status = false;
    des_port_id = src_port_id;

    if (m_gearboxEnabled)
    {
        if (m_gearboxPortListLaneMap.find(src_port_id) != m_gearboxPortListLaneMap.end())
        {
            if (PHY_PORT_TYPE == port_type)
            {
                des_port_id = get<0>(m_gearboxPortListLaneMap[src_port_id]);
                SWSS_LOG_DEBUG("BOX: port id:%" PRIx64 " has a phy-side port id:%" PRIx64, src_port_id, des_port_id);
                status = true;
            }
            else if (LINE_PORT_TYPE == port_type)
            {
                des_port_id = get<1>(m_gearboxPortListLaneMap[src_port_id]);
                SWSS_LOG_DEBUG("BOX: port id:%" PRIx64 " has a line-side port id:%" PRIx64, src_port_id, des_port_id);
                status = true;
            }
        }
    }

    return status;
}

bool PortsOrch::isPortAdminUp(const string &alias)
{
    auto it = m_portList.find(alias);
    if (it == m_portList.end())
    {
        SWSS_LOG_ERROR("Failed to get Port object by port alias: %s", alias.c_str());
        return false;
    }

    return it->second.m_admin_state_up;
}

map<string, Port>& PortsOrch::getAllPorts()
{
    return m_portList;
}

bool PortsOrch::getPort(string alias, Port &p)
{
    SWSS_LOG_ENTER();

    if (m_portList.find(alias) == m_portList.end())
    {
        return false;
    }
    else
    {
        p = m_portList[alias];
        return true;
    }
}

bool PortsOrch::getPort(sai_object_id_t id, Port &port)
{
    SWSS_LOG_ENTER();

    for (const auto& portIter: m_portList)
    {
        switch (portIter.second.m_type)
        {
        case Port::PHY:
            if(portIter.second.m_port_id == id)
            {
                port = portIter.second;
                return true;
            }
            break;
        case Port::LAG:
            if(portIter.second.m_lag_id == id)
            {
                port = portIter.second;
                return true;
            }
            break;
        case Port::VLAN:
            if (portIter.second.m_vlan_info.vlan_oid == id)
            {
                port = portIter.second;
                return true;
            }
            break;
        default:
            continue;
        }
    }

    return false;
}

void PortsOrch::increasePortRefCount(const string &alias)
{
    assert (m_port_ref_count.find(alias) != m_port_ref_count.end());
    m_port_ref_count[alias]++;
}

void PortsOrch::decreasePortRefCount(const string &alias)
{
    assert (m_port_ref_count.find(alias) != m_port_ref_count.end());
    m_port_ref_count[alias]--;
}

bool PortsOrch::getPortByBridgePortId(sai_object_id_t bridge_port_id, Port &port)
{
    SWSS_LOG_ENTER();

    for (auto &it: m_portList)
    {
        if (it.second.m_bridge_port_id == bridge_port_id)
        {
            port = it.second;
            return true;
        }
    }

    return false;
}

bool PortsOrch::addSubPort(Port &port, const string &alias, const bool &adminUp, const uint32_t &mtu)
{
    size_t found = alias.find(VLAN_SUB_INTERFACE_SEPARATOR);
    if (found == string::npos)
    {
        SWSS_LOG_ERROR("%s is not a sub interface", alias.c_str());
        return false;
    }
    string parentAlias = alias.substr(0, found);
    string vlanId = alias.substr(found + 1);
    sai_vlan_id_t vlan_id;
    try
    {
        vlan_id = static_cast<sai_vlan_id_t>(stoul(vlanId));
    }
    catch (const std::invalid_argument &e)
    {
        SWSS_LOG_ERROR("Invalid argument %s to %s()", vlanId.c_str(), e.what());
        return false;
    }
    catch (const std::out_of_range &e)
    {
        SWSS_LOG_ERROR("Out of range argument %s to %s()", vlanId.c_str(), e.what());
        return false;
    }
    if (vlan_id > MAX_VALID_VLAN_ID)
    {
        SWSS_LOG_ERROR("Sub interface %s Port object creation failed: invalid VLAN id %u", alias.c_str(), vlan_id);
        return false;
    }

    auto it = m_portList.find(parentAlias);
    if (it == m_portList.end())
    {
        SWSS_LOG_NOTICE("Sub interface %s Port object creation: parent port %s is not ready", alias.c_str(), parentAlias.c_str());
        return false;
    }
    Port &parentPort = it->second;

    Port p(alias, Port::SUBPORT);

    p.m_admin_state_up = adminUp;

    if (mtu)
    {
        p.m_mtu = mtu;
    }
    else
    {
        SWSS_LOG_NOTICE("Sub interface %s inherits mtu size %u from parent port %s", alias.c_str(), parentPort.m_mtu, parentAlias.c_str());
        p.m_mtu = parentPort.m_mtu;
    }

    switch (parentPort.m_type)
    {
        case Port::PHY:
            p.m_parent_port_id = parentPort.m_port_id;
            break;
        case Port::LAG:
            p.m_parent_port_id = parentPort.m_lag_id;
            break;
        default:
            SWSS_LOG_ERROR("Sub interface %s Port object creation failed: \
                    parent port %s of invalid type (must be physical port or LAG)", alias.c_str(), parentAlias.c_str());
            return false;
    }
    p.m_vlan_info.vlan_id = vlan_id;

    parentPort.m_child_ports.insert(p.m_alias);

    m_portList[alias] = p;
    port = p;
    return true;
}

bool PortsOrch::removeSubPort(const string &alias)
{
    auto it = m_portList.find(alias);
    if (it == m_portList.end())
    {
        SWSS_LOG_WARN("Sub interface %s Port object not found", alias.c_str());
        return false;
    }
    Port &port = it->second;

    if (port.m_type != Port::SUBPORT)
    {
        SWSS_LOG_ERROR("Sub interface %s not of type sub port", alias.c_str());
        return false;
    }

    Port parentPort;
    if (!getPort(port.m_parent_port_id, parentPort))
    {
        SWSS_LOG_WARN("Sub interface %s: parent Port object not found", alias.c_str());
    }

    if (!parentPort.m_child_ports.erase(alias))
    {
        SWSS_LOG_WARN("Sub interface %s not associated to parent port %s", alias.c_str(), parentPort.m_alias.c_str());
    }
    m_portList[parentPort.m_alias] = parentPort;

    m_portList.erase(it);
    return true;
}

void PortsOrch::updateChildPortsMtu(const Port &p, const uint32_t mtu)
{
    if (p.m_type != Port::PHY && p.m_type != Port::LAG)
    {
        return;
    }

    for (const auto &child_port : p.m_child_ports)
    {
        Port subp;
        if (!getPort(child_port, subp))
        {
            SWSS_LOG_WARN("Sub interface %s Port object not found", child_port.c_str());
            continue;
        }

        subp.m_mtu = mtu;
        m_portList[child_port] = subp;
        SWSS_LOG_NOTICE("Sub interface %s inherits mtu change %u from parent port %s", child_port.c_str(), mtu, p.m_alias.c_str());

        if (subp.m_rif_id)
        {
            gIntfsOrch->setRouterIntfsMtu(subp);
        }
    }
}

void PortsOrch::setPort(string alias, Port p)
{
    m_portList[alias] = p;
}

void PortsOrch::getCpuPort(Port &port)
{
    port = m_cpuPort;
}

bool PortsOrch::setPortAdminStatus(Port &port, bool state)
{
    SWSS_LOG_ENTER();

    sai_attribute_t attr;
    attr.id = SAI_PORT_ATTR_ADMIN_STATE;
    attr.value.booldata = state;

    if (sai_port_api->set_port_attribute(port.m_port_id, &attr) != SAI_STATUS_SUCCESS)
    {
        SWSS_LOG_ERROR("Failed to set admin status %s to port pid:%" PRIx64,
                       state ? "UP" : "DOWN", port.m_port_id);
        return false;
    }

    SWSS_LOG_INFO("Set admin status %s to port pid:%" PRIx64,
                    state ? "UP" : "DOWN", port.m_port_id);

    setGearboxPortsAttr(port, SAI_PORT_ATTR_ADMIN_STATE, &state);

    return true;
}

bool PortsOrch::getPortAdminStatus(sai_object_id_t id, bool &up)
{
    SWSS_LOG_ENTER();

    getDestPortId(id, LINE_PORT_TYPE, id);

    sai_attribute_t attr;
    attr.id = SAI_PORT_ATTR_ADMIN_STATE;

    sai_status_t status = sai_port_api->get_port_attribute(id, 1, &attr);
    if (status != SAI_STATUS_SUCCESS)
    {
        SWSS_LOG_ERROR("Failed to get admin status for port pid:%" PRIx64, id);
        return false;
    }

    up = attr.value.booldata;

    return true;
}

bool PortsOrch::setPortMtu(sai_object_id_t id, sai_uint32_t mtu)
{
    SWSS_LOG_ENTER();

    sai_attribute_t attr;
    attr.id = SAI_PORT_ATTR_MTU;
    /* mtu + 14 + 4 + 4 = 22 bytes */
    attr.value.u32 = (uint32_t)(mtu + sizeof(struct ether_header) + FCS_LEN + VLAN_TAG_LEN);

    sai_status_t status = sai_port_api->set_port_attribute(id, &attr);
    if (status != SAI_STATUS_SUCCESS)
    {
        SWSS_LOG_ERROR("Failed to set MTU %u to port pid:%" PRIx64 ", rv:%d",
                attr.value.u32, id, status);
        return false;
    }
    SWSS_LOG_INFO("Set MTU %u to port pid:%" PRIx64, attr.value.u32, id);
    return true;
}

bool PortsOrch::setPortFec(Port &port, sai_port_fec_mode_t mode)
{
    SWSS_LOG_ENTER();

    sai_attribute_t attr;
    attr.id = SAI_PORT_ATTR_FEC_MODE;
    attr.value.s32 = mode;

    if (sai_port_api->set_port_attribute(port.m_port_id, &attr) != SAI_STATUS_SUCCESS)
    {
        SWSS_LOG_ERROR("Failed to set fec mode %d to port pid:%" PRIx64, mode, port.m_port_id);
        return false;
    }

    SWSS_LOG_INFO("Set fec mode %d to port pid:%" PRIx64, mode, port.m_port_id);

    setGearboxPortsAttr(port, SAI_PORT_ATTR_FEC_MODE, &mode);

    return true;
}

bool PortsOrch::getPortPfc(sai_object_id_t portId, uint8_t *pfc_bitmask)
{
    SWSS_LOG_ENTER();

    Port p;

    if (!getPort(portId, p))
    {
        SWSS_LOG_ERROR("Failed to get port object for port id 0x%" PRIx64, portId);
        return false;
    }

    *pfc_bitmask = p.m_pfc_bitmask;

    return true;
}

bool PortsOrch::setPortPfc(sai_object_id_t portId, uint8_t pfc_bitmask)
{
    SWSS_LOG_ENTER();

    sai_attribute_t attr;
    Port p;

    if (!getPort(portId, p))
    {
        SWSS_LOG_ERROR("Failed to get port object for port id 0x%" PRIx64, portId);
        return false;
    }

    if (p.m_pfc_asym == SAI_PORT_PRIORITY_FLOW_CONTROL_MODE_COMBINED)
    {
        attr.id = SAI_PORT_ATTR_PRIORITY_FLOW_CONTROL;
    }
    else if (p.m_pfc_asym == SAI_PORT_PRIORITY_FLOW_CONTROL_MODE_SEPARATE)
    {
        attr.id = SAI_PORT_ATTR_PRIORITY_FLOW_CONTROL_TX;
    }
    else
    {
        SWSS_LOG_ERROR("Incorrect asymmetric PFC mode: %u", p.m_pfc_asym);
        return false;
    }

    attr.value.u8 = pfc_bitmask;

    sai_status_t status = sai_port_api->set_port_attribute(portId, &attr);
    if (status != SAI_STATUS_SUCCESS)
    {
        SWSS_LOG_ERROR("Failed to set PFC 0x%x to port id 0x%" PRIx64 " (rc:%d)", attr.value.u8, portId, status);
        return false;
    }

    if (p.m_pfc_bitmask != pfc_bitmask)
    {
        p.m_pfc_bitmask = pfc_bitmask;
        m_portList[p.m_alias] = p;
    }

    return true;
}

bool PortsOrch::setPortPfcAsym(Port &port, string pfc_asym)
{
    SWSS_LOG_ENTER();

    sai_attribute_t attr;
    uint8_t pfc = 0;

    if (!getPortPfc(port.m_port_id, &pfc))
    {
        return false;
    }

    auto found = pfc_asym_map.find(pfc_asym);
    if (found == pfc_asym_map.end())
    {
        SWSS_LOG_ERROR("Incorrect asymmetric PFC mode: %s", pfc_asym.c_str());
        return false;
    }

    auto new_pfc_asym = found->second;
    if (port.m_pfc_asym == new_pfc_asym)
    {
        SWSS_LOG_NOTICE("Already set asymmetric PFC mode: %s", pfc_asym.c_str());
        return true;
    }

    port.m_pfc_asym = new_pfc_asym;
    m_portList[port.m_alias] = port;

    attr.id = SAI_PORT_ATTR_PRIORITY_FLOW_CONTROL_MODE;
    attr.value.s32 = (int32_t) port.m_pfc_asym;

    sai_status_t status = sai_port_api->set_port_attribute(port.m_port_id, &attr);
    if (status != SAI_STATUS_SUCCESS)
    {
        SWSS_LOG_ERROR("Failed to set PFC mode %d to port id 0x%" PRIx64 " (rc:%d)", port.m_pfc_asym, port.m_port_id, status);
        return false;
    }

    if (!setPortPfc(port.m_port_id, pfc))
    {
        return false;
    }

    if (port.m_pfc_asym == SAI_PORT_PRIORITY_FLOW_CONTROL_MODE_SEPARATE)
    {
        attr.id = SAI_PORT_ATTR_PRIORITY_FLOW_CONTROL_RX;
        attr.value.u8 = static_cast<uint8_t>(0xff);

        sai_status_t status = sai_port_api->set_port_attribute(port.m_port_id, &attr);
        if (status != SAI_STATUS_SUCCESS)
        {
            SWSS_LOG_ERROR("Failed to set RX PFC 0x%x to port id 0x%" PRIx64 " (rc:%d)", attr.value.u8, port.m_port_id, status);
            return false;
        }
    }

    SWSS_LOG_INFO("Set asymmetric PFC %s to port id 0x%" PRIx64, pfc_asym.c_str(), port.m_port_id);

    return true;
}

/*
 * Name: bindUnbindAclTableGroup
 *
 * Description:
 *     To bind a port to ACL table we need to do two things.
 *     1. Create ACL table member, which maps
 *        ACL table group OID --> ACL table OID
 *     2. Set ACL table group OID as value port attribute.
 *
 *      This function performs the second step of binding.
 *
 *      Also, while unbinding we use this function to
 *      set port attribute value to SAI_NULL_OBJECT_ID
 *
 *      Port attribute name is derived from port type
 *
 * Return: true on success, false on failure
 */
bool PortsOrch::bindUnbindAclTableGroup(Port &port,
                                        bool ingress,
                                        bool bind)
{

    sai_attribute_t    attr;
    sai_status_t       status = SAI_STATUS_SUCCESS;
    string             bind_str = bind ? "bind" : "unbind";

    attr.value.oid = bind ? (ingress ? port.m_ingress_acl_table_group_id :
                                       port.m_egress_acl_table_group_id):
                            SAI_NULL_OBJECT_ID;
    switch (port.m_type)
    {
        case Port::PHY:
        {
            attr.id = ingress ?
                    SAI_PORT_ATTR_INGRESS_ACL : SAI_PORT_ATTR_EGRESS_ACL;
            status = sai_port_api->set_port_attribute(port.m_port_id, &attr);
            break;
        }
        case Port::LAG:
        {
            attr.id = ingress ?
                    SAI_LAG_ATTR_INGRESS_ACL : SAI_LAG_ATTR_EGRESS_ACL;
            status = sai_lag_api->set_lag_attribute(port.m_lag_id, &attr);
            break;
        }
        case Port::VLAN:
        {
            attr.id = ingress ?
                    SAI_VLAN_ATTR_INGRESS_ACL : SAI_VLAN_ATTR_EGRESS_ACL;
            status =
                sai_vlan_api->set_vlan_attribute(port.m_vlan_info.vlan_oid,
                                                 &attr);
            break;
        }
        default:
        {
            SWSS_LOG_ERROR("Failed to %s %s port with type %d",
                           bind_str.c_str(), port.m_alias.c_str(), port.m_type);
            return false;
        }
    }

    if (SAI_STATUS_SUCCESS != status)
    {
        SWSS_LOG_ERROR("Failed to %s %s to ACL table group %" PRIx64 ", rv:%d",
                       bind_str.c_str(), port.m_alias.c_str(), attr.value.oid, status);
        return false;
    }

    return true;
}

bool PortsOrch::unbindRemoveAclTableGroup(sai_object_id_t  port_oid,
                                          sai_object_id_t  acl_table_oid,
                                          acl_stage_type_t acl_stage)
{
    SWSS_LOG_ENTER();

    sai_status_t       status;
    bool               ingress = (acl_stage == ACL_STAGE_INGRESS);
    Port               port;

    if (!getPort(port_oid, port))
    {
        SWSS_LOG_ERROR("Failed to get port by port OID %" PRIx64, port_oid);
        return false;
    }


    sai_object_id_t &group_oid_ref =
            ingress? port.m_ingress_acl_table_group_id :
                     port.m_egress_acl_table_group_id;
    unordered_set<sai_object_id_t> &acl_list_ref =
            ingress ? port.m_ingress_acl_tables_uset :
                      port.m_egress_acl_tables_uset;

    if (SAI_NULL_OBJECT_ID == group_oid_ref)
    {
        assert(acl_list_ref.find(acl_table_oid) == acl_list_ref.end());
        return true;
    }
    assert(acl_list_ref.find(acl_table_oid) != acl_list_ref.end());
    acl_list_ref.erase(acl_table_oid);
    if (!acl_list_ref.empty())
    {
        // This port is in more than one acl table's port list
        // So, we need to preserve group OID
        SWSS_LOG_NOTICE("Preserving port OID %" PRIx64" ACL table grop ID", port_oid);
        setPort(port.m_alias, port);
        return true;
    }

    SWSS_LOG_NOTICE("Removing port OID %" PRIx64" ACL table group ID", port_oid);

    // Unbind ACL group
    if (!bindUnbindAclTableGroup(port, ingress, false))
    {
        SWSS_LOG_ERROR("Failed to remove ACL group ID from port");
        return false;
    }

    // Remove ACL group
    status = sai_acl_api->remove_acl_table_group(group_oid_ref);
    if (SAI_STATUS_SUCCESS != status)
    {
        SWSS_LOG_ERROR("Failed to remove ACL table group, rv:%d", status);
        return false;
    }
    sai_acl_bind_point_type_t bind_type;
    if (!getSaiAclBindPointType(port.m_type, bind_type))
    {
        SWSS_LOG_ERROR("Unknown SAI ACL bind point type");
        return false;
    }
    gCrmOrch->decCrmAclUsedCounter(CrmResourceType::CRM_ACL_GROUP,
                                   ingress ? SAI_ACL_STAGE_INGRESS : SAI_ACL_STAGE_EGRESS,
                                   bind_type, group_oid_ref);

    group_oid_ref = SAI_NULL_OBJECT_ID;
    setPort(port.m_alias, port);
    return true;
}

bool PortsOrch::createBindAclTableGroup(sai_object_id_t  port_oid,
                                        sai_object_id_t  acl_table_oid,
                                        sai_object_id_t  &group_oid,
                                        acl_stage_type_t acl_stage)
{
    SWSS_LOG_ENTER();

    if (ACL_STAGE_UNKNOWN == acl_stage)
    {
        SWSS_LOG_ERROR("unknown ACL stage for table group creation");
        return false;
    }
    assert(ACL_STAGE_INGRESS == acl_stage || ACL_STAGE_EGRESS == acl_stage);

    sai_status_t    status;
    Port            port;
    bool            ingress = (ACL_STAGE_INGRESS == acl_stage) ?
                              true : false;
    if (!getPort(port_oid, port))
    {
        SWSS_LOG_ERROR("Failed to get port by port ID %" PRIx64, port_oid);
        return false;
    }

    unordered_set<sai_object_id_t> &acl_list_ref =
            ingress ? port.m_ingress_acl_tables_uset :
                      port.m_egress_acl_tables_uset;
    sai_object_id_t &group_oid_ref =
            ingress ? port.m_ingress_acl_table_group_id :
                      port.m_egress_acl_table_group_id;

    if (acl_list_ref.empty())
    {
        // Port ACL table group does not exist, create one
        assert(group_oid_ref == SAI_NULL_OBJECT_ID);
        sai_acl_bind_point_type_t bind_type;
        if (!getSaiAclBindPointType(port.m_type, bind_type))
        {
            SWSS_LOG_ERROR("Failed to bind ACL table to port %s with unknown type %d",
                        port.m_alias.c_str(), port.m_type);
            return false;
        }
        sai_object_id_t bp_list[] = { bind_type };

        vector<sai_attribute_t> group_attrs;
        sai_attribute_t group_attr;

        group_attr.id = SAI_ACL_TABLE_GROUP_ATTR_ACL_STAGE;
        group_attr.value.s32 = ingress ? SAI_ACL_STAGE_INGRESS :
                                         SAI_ACL_STAGE_EGRESS;
        group_attrs.push_back(group_attr);

        group_attr.id = SAI_ACL_TABLE_GROUP_ATTR_ACL_BIND_POINT_TYPE_LIST;
        group_attr.value.objlist.count = 1;
        group_attr.value.objlist.list = bp_list;
        group_attrs.push_back(group_attr);

        group_attr.id = SAI_ACL_TABLE_GROUP_ATTR_TYPE;
        group_attr.value.s32 = SAI_ACL_TABLE_GROUP_TYPE_PARALLEL;
        group_attrs.push_back(group_attr);

        status = sai_acl_api->create_acl_table_group(&group_oid_ref, gSwitchId,
                        (uint32_t)group_attrs.size(), group_attrs.data());
        if (status != SAI_STATUS_SUCCESS)
        {
            SWSS_LOG_ERROR("Failed to create ACL table group, rv:%d", status);
            return false;
        }
        assert(group_oid_ref != SAI_NULL_OBJECT_ID);

        gCrmOrch->incCrmAclUsedCounter(CrmResourceType::CRM_ACL_GROUP,
                        ingress ? SAI_ACL_STAGE_INGRESS :
                                  SAI_ACL_STAGE_EGRESS, bind_type);

        // Bind ACL table group
        if (!bindUnbindAclTableGroup(port, ingress, true))
        {
            return false;
        }

        SWSS_LOG_NOTICE("Create %s ACL table group and bind port %s to it",
                        ingress ? "ingress" : "egress", port.m_alias.c_str());
    }

    assert(group_oid_ref != SAI_NULL_OBJECT_ID);
    group_oid = group_oid_ref;
    acl_list_ref.insert(acl_table_oid);
    setPort(port.m_alias, port);

    return true;
}

bool PortsOrch::unbindAclTable(sai_object_id_t  port_oid,
                               sai_object_id_t  acl_table_oid,
                               sai_object_id_t  acl_group_member_oid,
                               acl_stage_type_t acl_stage)
{

    /*
     * Do the following in-order
     * 1. Delete ACL table group member
     * 2. Unbind ACL table group
     * 3. Delete ACL table group
     */
    sai_status_t status =
            sai_acl_api->remove_acl_table_group_member(acl_group_member_oid);
    if (status != SAI_STATUS_SUCCESS) {
        SWSS_LOG_ERROR("Failed to remove ACL group member: %" PRIu64 " ",
                       acl_group_member_oid);
        return false;
    }

    if (!unbindRemoveAclTableGroup(port_oid, acl_table_oid, acl_stage)) {
        return false;
    }

    return true;
}

bool PortsOrch::bindAclTable(sai_object_id_t  port_oid,
                             sai_object_id_t  table_oid,
                             sai_object_id_t  &group_member_oid,
                             acl_stage_type_t acl_stage)
{
    SWSS_LOG_ENTER();
    /*
     * Do the following in-order
     * 1. Create ACL table group
     * 2. Bind ACL table group (set ACL table group ID on port)
     * 3. Create ACL table group member
     */

    if (table_oid == SAI_NULL_OBJECT_ID)
    {
        SWSS_LOG_ERROR("Invalid ACL table %" PRIx64, table_oid);
        return false;
    }

    sai_object_id_t    group_oid;
    sai_status_t       status;

    // Create an ACL table group and bind to port
    if (!createBindAclTableGroup(port_oid, table_oid, group_oid, acl_stage))
    {
        SWSS_LOG_ERROR("Fail to create or bind to port %" PRIx64 " ACL table group", port_oid);
        return false;
    }

    // Create an ACL group member with table_oid and group_oid
    vector<sai_attribute_t> member_attrs;

    sai_attribute_t member_attr;
    member_attr.id = SAI_ACL_TABLE_GROUP_MEMBER_ATTR_ACL_TABLE_GROUP_ID;
    member_attr.value.oid = group_oid;
    member_attrs.push_back(member_attr);

    member_attr.id = SAI_ACL_TABLE_GROUP_MEMBER_ATTR_ACL_TABLE_ID;
    member_attr.value.oid = table_oid;
    member_attrs.push_back(member_attr);

    member_attr.id = SAI_ACL_TABLE_GROUP_MEMBER_ATTR_PRIORITY;
    member_attr.value.u32 = 100; // TODO: double check!
    member_attrs.push_back(member_attr);

    status = sai_acl_api->create_acl_table_group_member(&group_member_oid, gSwitchId, (uint32_t)member_attrs.size(), member_attrs.data());
    if (status != SAI_STATUS_SUCCESS)
    {
        SWSS_LOG_ERROR("Failed to create member in ACL table group %" PRIx64 " for ACL table %" PRIx64 ", rv:%d",
                group_oid, table_oid, status);
        return false;
    }

    return true;
}

bool PortsOrch::setPortPvid(Port &port, sai_uint32_t pvid)
{
    SWSS_LOG_ENTER();

    if (port.m_rif_id)
    {
        SWSS_LOG_ERROR("pvid setting for router interface %s is not allowed", port.m_alias.c_str());
        return false;
    }

    vector<Port> portv;
    if (port.m_type == Port::PHY)
    {
        sai_attribute_t attr;
        attr.id = SAI_PORT_ATTR_PORT_VLAN_ID;
        attr.value.u32 = pvid;

        sai_status_t status = sai_port_api->set_port_attribute(port.m_port_id, &attr);
        if (status != SAI_STATUS_SUCCESS)
        {
            SWSS_LOG_ERROR("Failed to set pvid %u to port: %s", attr.value.u32, port.m_alias.c_str());
            return false;
        }
        SWSS_LOG_NOTICE("Set pvid %u to port: %s", attr.value.u32, port.m_alias.c_str());
    }
    else if (port.m_type == Port::LAG)
    {
        sai_attribute_t attr;
        attr.id = SAI_LAG_ATTR_PORT_VLAN_ID;
        attr.value.u32 = pvid;

        sai_status_t status = sai_lag_api->set_lag_attribute(port.m_lag_id, &attr);
        if (status != SAI_STATUS_SUCCESS)
        {
            SWSS_LOG_ERROR("Failed to set pvid %u to lag: %s", attr.value.u32, port.m_alias.c_str());
            return false;
        }
        SWSS_LOG_NOTICE("Set pvid %u to lag: %s", attr.value.u32, port.m_alias.c_str());
    }
    else
    {
        SWSS_LOG_ERROR("PortsOrch::setPortPvid port type %d not supported", port.m_type);
        return false;
    }

    port.m_port_vlan_id = (sai_vlan_id_t)pvid;
    return true;
}

bool PortsOrch::getPortPvid(Port &port, sai_uint32_t &pvid)
{
    /* Just return false if the router interface exists */
    if (port.m_rif_id)
    {
        SWSS_LOG_DEBUG("Router interface exists on %s, don't set pvid",
                      port.m_alias.c_str());
        return false;
    }

    pvid = port.m_port_vlan_id;
    return true;
}

bool PortsOrch::setHostIntfsStripTag(Port &port, sai_hostif_vlan_tag_t strip)
{
    SWSS_LOG_ENTER();
    vector<Port> portv;

    /*
     * Before SAI_HOSTIF_VLAN_TAG_ORIGINAL is supported by libsai from all asic vendors,
     * the VLAN tag on hostif is explicitly controlled with SAI_HOSTIF_VLAN_TAG_STRIP &
     * SAI_HOSTIF_VLAN_TAG_KEEP attributes.
     */
    if (port.m_type == Port::PHY)
    {
        portv.push_back(port);
    }
    else if (port.m_type == Port::LAG)
    {
        getLagMember(port, portv);
    }
    else
    {
        SWSS_LOG_ERROR("port type %d not supported", port.m_type);
        return false;
    }

    for (const auto p: portv)
    {
        sai_attribute_t attr;
        attr.id = SAI_HOSTIF_ATTR_VLAN_TAG;
        attr.value.s32 = strip;

        sai_status_t status = sai_hostif_api->set_hostif_attribute(p.m_hif_id, &attr);
        if (status != SAI_STATUS_SUCCESS)
        {
            SWSS_LOG_ERROR("Failed to set %s to host interface %s",
                        hostif_vlan_tag[strip], p.m_alias.c_str());
            return false;
        }
        SWSS_LOG_NOTICE("Set %s to host interface: %s",
                        hostif_vlan_tag[strip], p.m_alias.c_str());
    }

    return true;
}

bool PortsOrch::isSpeedSupported(const std::string& alias, sai_object_id_t port_id, sai_uint32_t speed)
{
    // This method will return false iff we get a list of supported speeds and the requested speed
    // is not supported
    // Otherwise the method will return true (even if we received errors)

    sai_attribute_t attr;
    sai_status_t status;

    // "Lazy" query of supported speeds for given port
    // Once received the list will be stored in m_portSupportedSpeeds
    if (!m_portSupportedSpeeds.count(port_id))
    {
        const auto size_guess = 25; // Guess the size which could be enough

        std::vector<sai_uint32_t> speeds(size_guess);

        for (int attempt = 0; attempt < 2; ++attempt) // two attempts to get our value
        {                                             // first with the guess,
                                                      // other with the returned value
            attr.id = SAI_PORT_ATTR_SUPPORTED_SPEED;
            attr.value.u32list.count = static_cast<uint32_t>(speeds.size());
            attr.value.u32list.list = speeds.data();

            status = sai_port_api->get_port_attribute(port_id, 1, &attr);
            if (status != SAI_STATUS_BUFFER_OVERFLOW)
            {
                break;
            }

            speeds.resize(attr.value.u32list.count); // if our guess was wrong
                                                     // retry with the correct value
        }

        if (status == SAI_STATUS_SUCCESS)
        {
                speeds.resize(attr.value.u32list.count);
                m_portSupportedSpeeds[port_id] = speeds;
        }
        else
        {
            if (status == SAI_STATUS_BUFFER_OVERFLOW)
            {
                // something went wrong in SAI implementation
                SWSS_LOG_ERROR("Failed to get supported speed list for port %s id=%" PRIx64 ". Not enough container size",
                               alias.c_str(), port_id);
            }
            else if (SAI_STATUS_IS_ATTR_NOT_SUPPORTED(status) ||
                     SAI_STATUS_IS_ATTR_NOT_IMPLEMENTED(status) ||
                     status == SAI_STATUS_NOT_IMPLEMENTED)
            {
                // unable to validate speed if attribute is not supported on platform
                // assuming input value is correct
                SWSS_LOG_WARN("Unable to validate speed for port %s id=%" PRIx64 ". Not supported by platform",
                              alias.c_str(), port_id);
            }
            else
            {
                SWSS_LOG_ERROR("Failed to get a list of supported speeds for port %s id=%" PRIx64 ". Error=%d",
                               alias.c_str(), port_id, status);
            }
            m_portSupportedSpeeds[port_id] = {}; // use an empty list,
                                                 // we don't want to get the port speed for this port again
            return true; // we can't check if the speed is valid, so return true to change the speed
        }

    }

    const PortSupportedSpeeds &supp_speeds = m_portSupportedSpeeds[port_id];
    if (supp_speeds.size() == 0)
    {
        // we don't have the list for this port, so return true to change speed anyway
        return true;
    }

    return std::find(supp_speeds.begin(), supp_speeds.end(), speed) != supp_speeds.end();
}

/*
 * If Gearbox is enabled and this is a Gearbox port then set the attributes accordingly.
 */
bool PortsOrch::setGearboxPortsAttr(Port &port, sai_port_attr_t id, void *value)
{
    bool status;

    status = setGearboxPortAttr(port, PHY_PORT_TYPE, id, value);

    if (status == true)
    {
        status = setGearboxPortAttr(port, LINE_PORT_TYPE, id, value);
    }

    return status;
}

/*
 * If Gearbox is enabled and this is a Gearbox port then set the specific lane attribute.
 * Note: the appl_db is also updated (Gearbox config_db tables are TBA).
 */
bool PortsOrch::setGearboxPortAttr(Port &port, dest_port_type_t port_type, sai_port_attr_t id, void *value)
{
    sai_status_t status = SAI_STATUS_SUCCESS;
    sai_object_id_t dest_port_id;
    sai_attribute_t attr;
    string speed_attr;
    uint32_t lane_speed = 0;
    sai_uint32_t speed = 0;
    uint32_t lanes = 0;

    SWSS_LOG_ENTER();

    if (m_gearboxEnabled)
    {
        if (getDestPortId(port.m_port_id, port_type, dest_port_id) == true)
        {
            switch (id)
            {
                case SAI_PORT_ATTR_FEC_MODE:
                    attr.id = id;
                    attr.value.s32 = *static_cast<sai_int32_t*>(value);
                    SWSS_LOG_NOTICE("BOX: Set %s FEC_MODE %d", port.m_alias.c_str(), attr.value.s32);
                    break;
                case SAI_PORT_ATTR_ADMIN_STATE:
                    attr.id = id;
                    attr.value.booldata = *static_cast<bool*>(value);
                    SWSS_LOG_NOTICE("BOX: Set %s ADMIN_STATE %d", port.m_alias.c_str(), attr.value.booldata);
                    break;
                case SAI_PORT_ATTR_SPEED:
                    switch (port_type)
                    {
                        case PHY_PORT_TYPE:
                            lanes = static_cast<uint32_t>(m_gearboxInterfaceMap[port.m_index].system_lanes.size());
                            speed_attr = "system_speed";
                            break;
                        case LINE_PORT_TYPE:
                            lanes = static_cast<uint32_t>(m_gearboxInterfaceMap[port.m_index].line_lanes.size());
                            speed_attr = "line_speed";
                            break;
                        default:
                            return false;
                    }

                    // Gearbox expects speed per lane
                    speed = *static_cast<sai_int32_t*>(value);
                    if (speed % lanes == 0)
                    {
                        lane_speed = speed / lanes;
                    }
                    if (isSpeedSupported(port.m_alias, dest_port_id, lane_speed))
                    {
                        // Gearbox may not implement speed check, so
                        // invalidate speed if it doesn't make sense.
                        if (to_string(lane_speed).size() < 5)
                        {
                            lane_speed = 0;
                        }

                        attr.id = SAI_PORT_ATTR_SPEED;
                        attr.value.u32 = lane_speed;
                    }
                    SWSS_LOG_NOTICE("BOX: Set %s lane %s %d", port.m_alias.c_str(), speed_attr.c_str(), lane_speed);
                    break;
                default:
                    return false;
            }

            status = sai_port_api->set_port_attribute(dest_port_id, &attr);
            if (status == SAI_STATUS_SUCCESS)
            {
                if (id == SAI_PORT_ATTR_SPEED)
                {
                    string key = "phy:"+to_string(m_gearboxInterfaceMap[port.m_index].phy_id)+":ports:"+to_string(port.m_index);
                    m_gearboxTable->hset(key, speed_attr, to_string(lane_speed));
                    SWSS_LOG_NOTICE("BOX: Updated APPL_DB key:%s %s %d", key.c_str(), speed_attr.c_str(), lane_speed);
                }
            }
            else
            {
                SWSS_LOG_ERROR("BOX: Failed to set %s port attribute %d", port.m_alias.c_str(), id);
            }
        }
    }

    return status == SAI_STATUS_SUCCESS;
}

bool PortsOrch::setPortSpeed(Port &port, sai_uint32_t speed)
{
    sai_attribute_t attr;
    sai_status_t status;

    SWSS_LOG_ENTER();

    attr.id = SAI_PORT_ATTR_SPEED;
    attr.value.u32 = speed;

    status = sai_port_api->set_port_attribute(port.m_port_id, &attr);

    if (status == SAI_STATUS_SUCCESS)
    {
        setGearboxPortsAttr(port, SAI_PORT_ATTR_SPEED, &speed);
    }

    return status == SAI_STATUS_SUCCESS;
}

bool PortsOrch::getPortSpeed(sai_object_id_t id, sai_uint32_t &speed)
{
    SWSS_LOG_ENTER();

    getDestPortId(id, LINE_PORT_TYPE, id);

    sai_attribute_t attr;
    sai_status_t status;

    attr.id = SAI_PORT_ATTR_SPEED;
    attr.value.u32 = 0;

    status = sai_port_api->get_port_attribute(id, 1, &attr);

    if (status == SAI_STATUS_SUCCESS)
        speed = attr.value.u32;

    return status == SAI_STATUS_SUCCESS;
}

bool PortsOrch::setPortAdvSpeed(sai_object_id_t port_id, sai_uint32_t speed)
{
    SWSS_LOG_ENTER();
    sai_attribute_t attr;
    sai_status_t status;
    vector<sai_uint32_t> speeds;
    speeds.push_back(speed);

    attr.id = SAI_PORT_ATTR_ADVERTISED_SPEED;
    attr.value.u32list.list  = speeds.data();
    attr.value.u32list.count = static_cast<uint32_t>(speeds.size());

    status = sai_port_api->set_port_attribute(port_id, &attr);

    return status == SAI_STATUS_SUCCESS;
}

bool PortsOrch::getQueueTypeAndIndex(sai_object_id_t queue_id, string &type, uint8_t &index)
{
    SWSS_LOG_ENTER();

    sai_attribute_t attr[2];
    attr[0].id = SAI_QUEUE_ATTR_TYPE;
    attr[1].id = SAI_QUEUE_ATTR_INDEX;

    sai_status_t status = sai_queue_api->get_queue_attribute(queue_id, 2, attr);
    if (status != SAI_STATUS_SUCCESS)
    {
        SWSS_LOG_ERROR("Failed to get queue type and index for queue %" PRIu64 " rv:%d", queue_id, status);
        return false;
    }

    switch (attr[0].value.s32)
    {
    case SAI_QUEUE_TYPE_ALL:
        type = "SAI_QUEUE_TYPE_ALL";
        break;
    case SAI_QUEUE_TYPE_UNICAST:
        type = "SAI_QUEUE_TYPE_UNICAST";
        break;
    case SAI_QUEUE_TYPE_MULTICAST:
        type = "SAI_QUEUE_TYPE_MULTICAST";
        break;
    default:
        SWSS_LOG_ERROR("Got unsupported queue type %d for %" PRIu64 " queue", attr[0].value.s32, queue_id);
        throw runtime_error("Got unsupported queue type");
    }

    index = attr[1].value.u8;

    return true;
}

bool PortsOrch::setPortAutoNeg(sai_object_id_t id, int an)
{
    SWSS_LOG_ENTER();

    sai_attribute_t attr;
    attr.id = SAI_PORT_ATTR_AUTO_NEG_MODE;
    switch(an) {
      case 1:
        attr.value.booldata = true;
        break;
      default:
        attr.value.booldata = false;
        break;
    }

    sai_status_t status = sai_port_api->set_port_attribute(id, &attr);
    if (status != SAI_STATUS_SUCCESS)
    {
        SWSS_LOG_ERROR("Failed to set AutoNeg %u to port pid:%" PRIx64, attr.value.booldata, id);
        return false;
    }
    SWSS_LOG_INFO("Set AutoNeg %u to port pid:%" PRIx64, attr.value.booldata, id);
    return true;
}

bool PortsOrch::setHostIntfsOperStatus(const Port& port, bool isUp) const
{
    SWSS_LOG_ENTER();

    sai_attribute_t attr;
    attr.id = SAI_HOSTIF_ATTR_OPER_STATUS;
    attr.value.booldata = isUp;

    sai_status_t status = sai_hostif_api->set_hostif_attribute(port.m_hif_id, &attr);
    if (status != SAI_STATUS_SUCCESS)
    {
        SWSS_LOG_WARN("Failed to set operation status %s to host interface %s",
                isUp ? "UP" : "DOWN", port.m_alias.c_str());
        return false;
    }

    SWSS_LOG_NOTICE("Set operation status %s to host interface %s",
            isUp ? "UP" : "DOWN", port.m_alias.c_str());

    return true;
}

void PortsOrch::updateDbPortOperStatus(const Port& port, sai_port_oper_status_t status) const
{
    SWSS_LOG_ENTER();

    vector<FieldValueTuple> tuples;
    FieldValueTuple tuple("oper_status", oper_status_strings.at(status));
    tuples.push_back(tuple);
    m_portTable->set(port.m_alias, tuples);
}

bool PortsOrch::addPort(const set<int> &lane_set, uint32_t speed, int an, string fec_mode)
{
    SWSS_LOG_ENTER();

    vector<uint32_t> lanes(lane_set.begin(), lane_set.end());

    sai_attribute_t attr;
    vector<sai_attribute_t> attrs;

    attr.id = SAI_PORT_ATTR_SPEED;
    attr.value.u32 = speed;
    attrs.push_back(attr);

    attr.id = SAI_PORT_ATTR_HW_LANE_LIST;
    attr.value.u32list.list = lanes.data();
    attr.value.u32list.count = static_cast<uint32_t>(lanes.size());
    attrs.push_back(attr);

    if (an == true)
    {
        attr.id = SAI_PORT_ATTR_AUTO_NEG_MODE;
        attr.value.booldata = true;
        attrs.push_back(attr);
    }

    if (!fec_mode.empty())
    {
        attr.id = SAI_PORT_ATTR_FEC_MODE;
        attr.value.u32 = fec_mode_map[fec_mode];
        attrs.push_back(attr);
    }

    sai_object_id_t port_id;
    sai_status_t status = sai_port_api->create_port(&port_id, gSwitchId, static_cast<uint32_t>(attrs.size()), attrs.data());
    if (status != SAI_STATUS_SUCCESS)
    {
        SWSS_LOG_ERROR("Failed to create port with the speed %u, rv:%d", speed, status);
        return false;
    }

    m_portListLaneMap[lane_set] = port_id;
    m_portCount++;

    SWSS_LOG_NOTICE("Create port %" PRIx64 " with the speed %u", port_id, speed);

    return true;
}

sai_status_t PortsOrch::removePort(sai_object_id_t port_id)
{
    SWSS_LOG_ENTER();

    sai_status_t status = sai_port_api->remove_port(port_id);
    if (status != SAI_STATUS_SUCCESS)
    {
        return status;
    }

    m_portCount--;
    SWSS_LOG_NOTICE("Remove port %" PRIx64, port_id);

    return status;
}

string PortsOrch::getQueueWatermarkFlexCounterTableKey(string key)
{
    return string(QUEUE_WATERMARK_STAT_COUNTER_FLEX_COUNTER_GROUP) + ":" + key;
}

string PortsOrch::getPriorityGroupWatermarkFlexCounterTableKey(string key)
{
    return string(PG_WATERMARK_STAT_COUNTER_FLEX_COUNTER_GROUP) + ":" + key;
}

bool PortsOrch::initPort(const string &alias, const int index, const set<int> &lane_set)
{
    SWSS_LOG_ENTER();

    /* Determine if the lane combination exists in switch */
    if (m_portListLaneMap.find(lane_set) != m_portListLaneMap.end())
    {
        sai_object_id_t id = m_portListLaneMap[lane_set];

        /* Determine if the port has already been initialized before */
        if (m_portList.find(alias) != m_portList.end() && m_portList[alias].m_port_id == id)
        {
            SWSS_LOG_DEBUG("Port has already been initialized before alias:%s", alias.c_str());
        }
        else
        {
            Port p(alias, Port::PHY);

            p.m_index = index;
            p.m_port_id = id;

            /* Initialize the port and create corresponding host interface */
            if (initializePort(p))
            {
                /* Create associated Gearbox lane mapping */
                initGearboxPort(p);

                /* Add port to port list */
                m_portList[alias] = p;
                m_port_ref_count[alias] = 0;
                m_portOidToIndex[id] = index;

                /* Add port name map to counter table */
                FieldValueTuple tuple(p.m_alias, sai_serialize_object_id(p.m_port_id));
                vector<FieldValueTuple> fields;
                fields.push_back(tuple);
                m_counterTable->set("", fields);
                // Install a flex counter for this port to track stats
                std::unordered_set<std::string> counter_stats;
                for (const auto& it: port_stat_ids)
                {
                    counter_stats.emplace(sai_serialize_port_stat(it));
                }
                port_stat_manager.setCounterIdList(p.m_port_id, CounterType::PORT, counter_stats);
                std::unordered_set<std::string> port_buffer_drop_stats;
                for (const auto& it: port_buffer_drop_stat_ids)
                {
                    port_buffer_drop_stats.emplace(sai_serialize_port_stat(it));
                }
                port_buffer_drop_stat_manager.setCounterIdList(p.m_port_id, CounterType::PORT, port_buffer_drop_stats);

                PortUpdate update = { p, true };
                notify(SUBJECT_TYPE_PORT_CHANGE, static_cast<void *>(&update));

                m_portList[alias].m_init = true;

                SWSS_LOG_NOTICE("Initialized port %s", alias.c_str());
            }
            else
            {
                SWSS_LOG_ERROR("Failed to initialize port %s", alias.c_str());
                return false;
            }
        }
    }
    else
    {
        SWSS_LOG_ERROR("Failed to locate port lane combination alias:%s", alias.c_str());
        return false;
    }

    return true;
}

void PortsOrch::deInitPort(string alias, sai_object_id_t port_id)
{
    SWSS_LOG_ENTER();

    Port p(alias, Port::PHY);
    p.m_port_id = port_id;

    /* remove port from flex_counter_table for updating counters  */
    port_stat_manager.clearCounterIdList(p.m_port_id);

    /* remove port name map from counter table */
    m_counter_db->hdel(COUNTERS_PORT_NAME_MAP, alias);

    m_portList[alias].m_init = false;
    SWSS_LOG_NOTICE("De-Initialized port %s", alias.c_str());
}


bool PortsOrch::bake()
{
    SWSS_LOG_ENTER();

    // Check the APP_DB port table for warm reboot
    vector<FieldValueTuple> tuples;
    string value;
    bool foundPortConfigDone = m_portTable->hget("PortConfigDone", "count", value);
    uintmax_t portCount;
    char* endPtr = NULL;
    SWSS_LOG_NOTICE("foundPortConfigDone = %d", foundPortConfigDone);

    bool foundPortInitDone = m_portTable->get("PortInitDone", tuples);
    SWSS_LOG_NOTICE("foundPortInitDone = %d", foundPortInitDone);

    vector<string> keys;
    m_portTable->getKeys(keys);
    SWSS_LOG_NOTICE("m_portTable->getKeys %zd", keys.size());

    if (!foundPortConfigDone || !foundPortInitDone)
    {
        SWSS_LOG_NOTICE("No port table, fallback to cold start");
        cleanPortTable(keys);
        return false;
    }

    portCount = strtoumax(value.c_str(), &endPtr, 0);
    SWSS_LOG_NOTICE("portCount = %" PRIuMAX ", m_portCount = %u", portCount, m_portCount);
    if (portCount != keys.size() - 2)
    {
        // Invalid port table
        SWSS_LOG_ERROR("Invalid port table: portCount, expecting %" PRIuMAX ", got %zu",
                portCount, keys.size() - 2);

        cleanPortTable(keys);
        return false;
    }

    for (const auto& alias: keys)
    {
        if (alias == "PortConfigDone" || alias == "PortInitDone")
        {
            continue;
        }

        m_pendingPortSet.emplace(alias);
    }

    addExistingData(m_portTable.get());
    addExistingData(APP_LAG_TABLE_NAME);
    addExistingData(APP_LAG_MEMBER_TABLE_NAME);
    addExistingData(APP_VLAN_TABLE_NAME);
    addExistingData(APP_VLAN_MEMBER_TABLE_NAME);

    return true;
}

// Clean up port table
void PortsOrch::cleanPortTable(const vector<string>& keys)
{
    for (auto& key : keys)
    {
        m_portTable->del(key);
    }
}

void PortsOrch::removePortFromLanesMap(string alias)
{

    for (auto it = m_lanesAliasSpeedMap.begin(); it != m_lanesAliasSpeedMap.end(); it++)
    {
        if (get<0>(it->second) == alias)
        {
            SWSS_LOG_NOTICE("Removing port %s from lanes map", alias.c_str());
            it = m_lanesAliasSpeedMap.erase(it);
            break;
        }
    }
}

void PortsOrch::removePortFromPortListMap(sai_object_id_t port_id)
{

    for (auto it = m_portListLaneMap.begin(); it != m_portListLaneMap.end(); it++)
    {
        if (it->second == port_id)
        {
            SWSS_LOG_NOTICE("Removing port-id %" PRIx64 " from port list map", port_id);
            it = m_portListLaneMap.erase(it);
            break;
        }
    }
}


void PortsOrch::doPortTask(Consumer &consumer)
{
    SWSS_LOG_ENTER();

    auto it = consumer.m_toSync.begin();
    while (it != consumer.m_toSync.end())
    {
        auto &t = it->second;

        string alias = kfvKey(t);
        string op = kfvOp(t);

        if (alias == "PortConfigDone")
        {
            if (m_portConfigState != PORT_CONFIG_MISSING)
            {
                // Already received, ignore this task
                it = consumer.m_toSync.erase(it);
                continue;
            }

            m_portConfigState = PORT_CONFIG_RECEIVED;

            for (auto i : kfvFieldsValues(t))
            {
                if (fvField(i) == "count")
                {
                    m_portCount = to_uint<uint32_t>(fvValue(i));
                }
            }
        }

        /* Get notification from application */
        /* portsyncd application:
         * When portsorch receives 'PortInitDone' message, it indicates port initialization
         * procedure is done. Before port initialization procedure, none of other tasks
         * are executed.
         */
        if (alias == "PortInitDone")
        {
            /* portsyncd restarting case:
             * When portsyncd restarts, duplicate notifications may be received.
             */
            if (!m_initDone)
            {
                m_initDone = true;
                SWSS_LOG_INFO("Get PortInitDone notification from portsyncd.");
            }

            it = consumer.m_toSync.erase(it);
            return;

        }

        if (op == SET_COMMAND)
        {
            set<int> lane_set;
            vector<uint32_t> pre_emphasis;
            vector<uint32_t> idriver;
            vector<uint32_t> ipredriver;
            string admin_status;
            string fec_mode;
            string pfc_asym;
            uint32_t mtu = 0;
            uint32_t speed = 0;
            string learn_mode;
            int an = -1;
            int index = -1;

            for (auto i : kfvFieldsValues(t))
            {
                /* Set interface index */
                if (fvField(i) == "index")
                {
                    index = (int)stoul(fvValue(i));
                }

                /* Get lane information of a physical port and initialize the port */
                if (fvField(i) == "lanes")
                {
                    string lane_str;
                    istringstream iss(fvValue(i));

                    while (getline(iss, lane_str, ','))
                    {
                        int lane = stoi(lane_str);
                        lane_set.insert(lane);
                    }

                }

                /* Set port admin status */
                if (fvField(i) == "admin_status")
                {
                    admin_status = fvValue(i);
                }

                /* Set port MTU */
                if (fvField(i) == "mtu")
                {
                    mtu = (uint32_t)stoul(fvValue(i));
                }

                /* Set port speed */
                if (fvField(i) == "speed")
                {
                    speed = (uint32_t)stoul(fvValue(i));
                }

                /* Set port fec */
                if (fvField(i) == "fec")
                {
                    fec_mode = fvValue(i);
                }

                /* Get port fdb learn mode*/
                if (fvField(i) == "learn_mode")
                {
                    learn_mode = fvValue(i);
                }

                /* Set port asymmetric PFC */
                if (fvField(i) == "pfc_asym")
                    pfc_asym = fvValue(i);

                /* Set autoneg and ignore the port speed setting */
                if (fvField(i) == "autoneg")
                {
                    an = (int)stoul(fvValue(i));
                }

                /* Set port serdes Pre-emphasis */
                if (fvField(i) == "preemphasis")
                {
                    getPortSerdesVal(fvValue(i), pre_emphasis);
                }

                /* Set port serdes idriver */
                if (fvField(i) == "idriver")
                {
                    getPortSerdesVal(fvValue(i), idriver);
                }

                /* Set port serdes ipredriver */
                if (fvField(i) == "ipredriver")
                {
                    getPortSerdesVal(fvValue(i), ipredriver);
                }
            }

            /* Collect information about all received ports */
            if (lane_set.size())
            {
                m_lanesAliasSpeedMap[lane_set] = make_tuple(alias, speed, an, fec_mode, index);
            }

            // TODO:
            // Fix the issue below
            // After PortConfigDone, while waiting for "PortInitDone" and the first gBufferOrch->isPortReady(alias),
            // the complete m_lanesAliasSpeedMap may be populated again, so initPort() will be called more than once
            // for the same port.

            /* Once all ports received, go through the each port and perform appropriate actions:
             * 1. Remove ports which don't exist anymore
             * 2. Create new ports
             * 3. Initialize all ports
             */
            if (m_portConfigState == PORT_CONFIG_RECEIVED || m_portConfigState == PORT_CONFIG_DONE)
            {
                for (auto it = m_portListLaneMap.begin(); it != m_portListLaneMap.end();)
                {
                    if (m_lanesAliasSpeedMap.find(it->first) == m_lanesAliasSpeedMap.end())
                    {
                        if (SAI_STATUS_SUCCESS != removePort(it->second))
                        {
                            throw runtime_error("PortsOrch initialization failure.");
                        }
                        it = m_portListLaneMap.erase(it);
                    }
                    else
                    {
                        it++;
                    }
                }

                for (auto it = m_lanesAliasSpeedMap.begin(); it != m_lanesAliasSpeedMap.end();)
                {
                    if (m_portListLaneMap.find(it->first) == m_portListLaneMap.end())
                    {
                        if (!addPort(it->first, get<1>(it->second), get<2>(it->second), get<3>(it->second)))
                        {
                            throw runtime_error("PortsOrch initialization failure.");
                        }
                    }

                    if (!initPort(get<0>(it->second), get<4>(it->second), it->first))
                    {
                        throw runtime_error("PortsOrch initialization failure.");
                    }

                    it++;
                }

                m_portConfigState = PORT_CONFIG_DONE;
            }

            if (m_portConfigState != PORT_CONFIG_DONE)
            {
                // Not yet receive PortConfigDone. Save it for future retry
                it++;
                continue;
            }

            if (alias == "PortConfigDone")
            {
                it = consumer.m_toSync.erase(it);
                continue;
            }

            if (!gBufferOrch->isPortReady(alias))
            {
                // buffer configuration hasn't been applied yet. save it for future retry
                m_pendingPortSet.emplace(alias);
                it++;
                continue;
            }
            else
            {
                m_pendingPortSet.erase(alias);
            }

            Port p;
            if (!getPort(alias, p))
            {
                SWSS_LOG_ERROR("Failed to get port id by alias:%s", alias.c_str());
            }
            else
            {
                if (an != -1 && an != p.m_autoneg)
                {
                    if (setPortAutoNeg(p.m_port_id, an))
                    {
                        SWSS_LOG_NOTICE("Set port %s AutoNeg to %u", alias.c_str(), an);
                        p.m_autoneg = an;
                        m_portList[alias] = p;

                        // Once AN is changed
                        // - no speed specified: need to reapply the port speed or port adv speed accordingly
                        // - speed specified: need to apply the port speed or port adv speed by the specified one
                        // Note: one special case is
                        // - speed specified as existing m_speed: need to apply even they are the same
                        auto old_speed = p.m_speed;
                        p.m_speed = 0;
                        auto new_speed = speed ? speed : old_speed;
                        if (new_speed)
                        {
                            // Modify the task in place
                            kfvFieldsValues(t).emplace_back("speed", to_string(new_speed));
                            // Fallthrough to process `speed'
                            speed = new_speed;
                        }
                    }
                    else
                    {
                        SWSS_LOG_ERROR("Failed to set port %s AN to %u", alias.c_str(), an);
                        it++;
                        continue;
                    }
                }

                /*
                 * When AN is enabled, set the port adv speed, otherwise change the port speed.
                 *
                 * 1. Get supported speed list and validate if the target speed is within the list
                 * 2. Get the current port speed and check if it is the same as the target speed
                 * 3. Set port admin status to DOWN before changing the speed
                 * 4. Set port speed
                 */

                SWSS_LOG_DEBUG("Set port %s speed to %u -> %u", alias.c_str(), p.m_speed, speed);
                if (speed != 0)
                {
                    if (speed != p.m_speed)
                    {
                        m_portList[alias] = p;

                        if (p.m_autoneg)
                        {
                            if (setPortAdvSpeed(p.m_port_id, speed))
                            {
                                SWSS_LOG_NOTICE("Set port %s advertised speed to %u", alias.c_str(), speed);
                            }
                            else
                            {
                                SWSS_LOG_ERROR("Failed to set port %s advertised speed to %u", alias.c_str(), speed);
                                it++;
                                continue;
                            }
                        }
                        else
                        {
                            if (!isSpeedSupported(alias, p.m_port_id, speed))
                            {
                                it++;
                                continue;
                            }

                            if (p.m_admin_state_up)
                            {
                                /* Bring port down before applying speed */
                                if (!setPortAdminStatus(p, false))
                                {
                                    SWSS_LOG_ERROR("Failed to set port %s admin status DOWN to set speed", alias.c_str());
                                    it++;
                                    continue;
                                }

                                p.m_admin_state_up = false;
                                m_portList[alias] = p;

                                if (!setPortSpeed(p, speed))
                                {
                                    SWSS_LOG_ERROR("Failed to set port %s speed to %u", alias.c_str(), speed);
                                    it++;
                                    continue;
                                }
                            }
                            else
                            {
                                /* Port is already down, setting speed */
                                if (!setPortSpeed(p, speed))
                                {
                                    SWSS_LOG_ERROR("Failed to set port %s speed to %u", alias.c_str(), speed);
                                    it++;
                                    continue;
                                }
                            }
                            SWSS_LOG_NOTICE("Set port %s speed to %u", alias.c_str(), speed);
                        }
                        p.m_speed = speed;
                        m_portList[alias] = p;
                    }
                    else
                    {
                        /* Always update Gearbox speed on Gearbox ports */
                        setGearboxPortsAttr(p, SAI_PORT_ATTR_SPEED, &speed);
                    }
                }

                if (mtu != 0 && mtu != p.m_mtu)
                {
                    if (setPortMtu(p.m_port_id, mtu))
                    {
                        p.m_mtu = mtu;
                        m_portList[alias] = p;
                        SWSS_LOG_NOTICE("Set port %s MTU to %u", alias.c_str(), mtu);
                        if (p.m_rif_id)
                        {
                            gIntfsOrch->setRouterIntfsMtu(p);
                        }
                        // Sub interfaces inherit parent physical port mtu
                        updateChildPortsMtu(p, mtu);
                    }
                    else
                    {
                        SWSS_LOG_ERROR("Failed to set port %s MTU to %u", alias.c_str(), mtu);
                        it++;
                        continue;
                    }
                }

                if (!fec_mode.empty())
                {
                    if (fec_mode_map.find(fec_mode) != fec_mode_map.end())
                    {
                        /* reset fec mode upon mode change */
                        if (p.m_fec_mode != fec_mode_map[fec_mode])
                        {
                            if (p.m_admin_state_up)
                            {
                                /* Bring port down before applying fec mode*/
                                if (!setPortAdminStatus(p, false))
                                {
                                    SWSS_LOG_ERROR("Failed to set port %s admin status DOWN to set fec mode", alias.c_str());
                                    it++;
                                    continue;
                                }

                                p.m_admin_state_up = false;
                                p.m_fec_mode = fec_mode_map[fec_mode];

                                if (setPortFec(p, p.m_fec_mode))
                                {
                                    m_portList[alias] = p;
                                    SWSS_LOG_NOTICE("Set port %s fec to %s", alias.c_str(), fec_mode.c_str());
                                }
                                else
                                {
                                    SWSS_LOG_ERROR("Failed to set port %s fec to %s", alias.c_str(), fec_mode.c_str());
                                    it++;
                                    continue;
                                }
                            }
                            else
                            {
                                /* Port is already down, setting fec mode*/
                                p.m_fec_mode = fec_mode_map[fec_mode];
                                if (setPortFec(p, p.m_fec_mode))
                                {
                                    m_portList[alias] = p;
                                    SWSS_LOG_NOTICE("Set port %s fec to %s", alias.c_str(), fec_mode.c_str());
                                }
                                else
                                {
                                    SWSS_LOG_ERROR("Failed to set port %s fec to %s", alias.c_str(), fec_mode.c_str());
                                    it++;
                                    continue;
                                }
                            }
                        }
                    }
                    else
                    {
                        SWSS_LOG_ERROR("Unknown fec mode %s", fec_mode.c_str());
                    }
                }

                if (!learn_mode.empty() && (p.m_learn_mode != learn_mode))
                {
                    if (p.m_bridge_port_id != SAI_NULL_OBJECT_ID)
                    {
                        if(setBridgePortLearnMode(p, learn_mode))
                        {
                            p.m_learn_mode = learn_mode;
                            m_portList[alias] = p;
                            SWSS_LOG_NOTICE("Set port %s learn mode to %s", alias.c_str(), learn_mode.c_str());
                        }
                        else
                        {
                            SWSS_LOG_ERROR("Failed to set port %s learn mode to %s", alias.c_str(), learn_mode.c_str());
                            it++;
                            continue;
                        }
                    }
                    else
                    {
                        p.m_learn_mode = learn_mode;
                        m_portList[alias] = p;

                        SWSS_LOG_NOTICE("Saved to set port %s learn mode %s", alias.c_str(), learn_mode.c_str());
                    }
                }

                if (pfc_asym != "")
                {
                    if (setPortPfcAsym(p, pfc_asym))
                    {
                        SWSS_LOG_NOTICE("Set port %s asymmetric PFC to %s", alias.c_str(), pfc_asym.c_str());
                    }
                    else
                    {
                        SWSS_LOG_ERROR("Failed to set port %s asymmetric PFC to %s", alias.c_str(), pfc_asym.c_str());
                        it++;
                        continue;
                    }
                }

                if (pre_emphasis.size() != 0)
                {
                    if (setPortSerdesAttribute(p.m_port_id, SAI_PORT_ATTR_SERDES_PREEMPHASIS, pre_emphasis))
                    {
                        SWSS_LOG_NOTICE("Set port %s  preemphasis is success", alias.c_str());
                    }
                    else
                    {
                        SWSS_LOG_ERROR("Failed to set port %s pre-emphasis", alias.c_str());
                        it++;
                        continue;
                    }

                }

                if (idriver.size() != 0)
                {
                    if (setPortSerdesAttribute(p.m_port_id, SAI_PORT_ATTR_SERDES_IDRIVER, idriver))
                    {
                        SWSS_LOG_NOTICE("Set port %s idriver is success", alias.c_str());
                    }
                    else
                    {
                        SWSS_LOG_ERROR("Failed to set port %s idriver", alias.c_str());
                        it++;
                        continue;
                    }

                }

                if (ipredriver.size() != 0)
                {
                    if (setPortSerdesAttribute(p.m_port_id, SAI_PORT_ATTR_SERDES_IPREDRIVER, ipredriver))
                    {
                        SWSS_LOG_NOTICE("Set port %s ipredriver is success", alias.c_str());
                    }
                    else
                    {
                        SWSS_LOG_ERROR("Failed to set port %s ipredriver", alias.c_str());
                        it++;
                        continue;
                    }

                }

                /* Last step set port admin status */
                if (!admin_status.empty() && (p.m_admin_state_up != (admin_status == "up")))
                {
                    if (setPortAdminStatus(p, admin_status == "up"))
                    {
                        p.m_admin_state_up = (admin_status == "up");
                        m_portList[alias] = p;
                        SWSS_LOG_NOTICE("Set port %s admin status to %s", alias.c_str(), admin_status.c_str());
                    }
                    else
                    {
                        SWSS_LOG_ERROR("Failed to set port %s admin status to %s", alias.c_str(), admin_status.c_str());
                        it++;
                        continue;
                    }
                }
            }
        }
        else if (op == DEL_COMMAND)
        {
            SWSS_LOG_NOTICE("Deleting Port %s", alias.c_str());
            auto port_id = m_portList[alias].m_port_id;
            auto hif_id = m_portList[alias].m_hif_id;
            auto bridge_port_oid = m_portList[alias].m_bridge_port_id;

            if (bridge_port_oid != SAI_NULL_OBJECT_ID)
            {
                // Bridge port OID is set on a port as long as
                // port is part of at-least one VLAN.
                // Ideally this should be tracked by SAI redis.
                // Until then, let this snippet be here.
                SWSS_LOG_WARN("Cannot remove port as bridge port OID is present %" PRIx64 , bridge_port_oid);
                it++;
                continue;
            }

            if (m_portList[alias].m_init)
            {
                deInitPort(alias, port_id);
                SWSS_LOG_NOTICE("Removing hostif %" PRIx64 " for Port %s", hif_id, alias.c_str());
                sai_status_t status = sai_hostif_api->remove_hostif(hif_id);
                if (status != SAI_STATUS_SUCCESS)
                {
                    throw runtime_error("Remove hostif for the port failed");
                }

                Port p;
                if (getPort(port_id, p))
                {
                    PortUpdate update = {p, false};
                    notify(SUBJECT_TYPE_PORT_CHANGE, static_cast<void *>(&update));
                }
            }

            sai_status_t status = removePort(port_id);
            if (SAI_STATUS_SUCCESS != status)
            {
                if (SAI_STATUS_OBJECT_IN_USE != status)
                {
                    throw runtime_error("Delete port failed");
                }
                SWSS_LOG_WARN("Failed to remove port %" PRIx64 ", as the object is in use", port_id);
                it++;
                continue;
            }
            removePortFromLanesMap(alias);
            removePortFromPortListMap(port_id);

            /* Delete port from port list */
            m_portList.erase(alias);
        }
        else
        {
            SWSS_LOG_ERROR("Unknown operation type %s", op.c_str());
        }

        it = consumer.m_toSync.erase(it);
    }
}

void PortsOrch::doVlanTask(Consumer &consumer)
{
    SWSS_LOG_ENTER();

    auto it = consumer.m_toSync.begin();
    while (it != consumer.m_toSync.end())
    {
        auto &t = it->second;

        string key = kfvKey(t);

        /* Ensure the key starts with "Vlan" otherwise ignore */
        if (strncmp(key.c_str(), VLAN_PREFIX, 4))
        {
            SWSS_LOG_ERROR("Invalid key format. No 'Vlan' prefix: %s", key.c_str());
            it = consumer.m_toSync.erase(it);
            continue;
        }

        int vlan_id;
        vlan_id = stoi(key.substr(4)); // FIXME: might raise exception

        string vlan_alias;
        vlan_alias = VLAN_PREFIX + to_string(vlan_id);
        string op = kfvOp(t);

        if (op == SET_COMMAND)
        {
            // Retrieve attributes
            uint32_t mtu = 0;
            MacAddress mac;
            for (auto i : kfvFieldsValues(t))
            {
                if (fvField(i) == "mtu")
                {
                    mtu = (uint32_t)stoul(fvValue(i));
                }
                if (fvField(i) == "mac")
                {
                    mac = MacAddress(fvValue(i));
                }
            }

            /*
             * Only creation is supported for now.
             * We may add support for VLAN mac learning enable/disable,
             * VLAN flooding control setting and etc. in the future.
             */
            if (m_portList.find(vlan_alias) == m_portList.end())
            {
                if (!addVlan(vlan_alias))
                {
                    it++;
                    continue;
                }
            }

            // Process attributes
            Port vl;
            if (!getPort(vlan_alias, vl))
            {
                SWSS_LOG_ERROR("Failed to get VLAN %s", vlan_alias.c_str());
            }
            else
            {
                if (mtu != 0)
                {
                    vl.m_mtu = mtu;
                    m_portList[vlan_alias] = vl;
                    if (vl.m_rif_id)
                    {
                        gIntfsOrch->setRouterIntfsMtu(vl);
                    }
                }
                if (mac)
                {
                    vl.m_mac = mac;
                    m_portList[vlan_alias] = vl;
                    if (vl.m_rif_id)
                    {
                        gIntfsOrch->setRouterIntfsMac(vl);
                    }
                }
            }

            it = consumer.m_toSync.erase(it);
        }
        else if (op == DEL_COMMAND)
        {
            Port vlan;
            getPort(vlan_alias, vlan);

            if (removeVlan(vlan))
                it = consumer.m_toSync.erase(it);
            else
                it++;
        }
        else
        {
            SWSS_LOG_ERROR("Unknown operation type %s", op.c_str());
            it = consumer.m_toSync.erase(it);
        }
    }
}

void PortsOrch::doVlanMemberTask(Consumer &consumer)
{
    SWSS_LOG_ENTER();

    auto it = consumer.m_toSync.begin();
    while (it != consumer.m_toSync.end())
    {
        auto &t = it->second;

        string key = kfvKey(t);

        /* Ensure the key starts with "Vlan" otherwise ignore */
        if (strncmp(key.c_str(), VLAN_PREFIX, 4))
        {
            SWSS_LOG_ERROR("Invalid key format. No 'Vlan' prefix: %s", key.c_str());
            it = consumer.m_toSync.erase(it);
            continue;
        }

        key = key.substr(4);
        size_t found = key.find(':');
        int vlan_id;
        string vlan_alias, port_alias;
        if (found != string::npos)
        {
            vlan_id = stoi(key.substr(0, found)); // FIXME: might raise exception
            port_alias = key.substr(found+1);
        }
        else
        {
            SWSS_LOG_ERROR("Invalid key format. No member port is presented: %s",
                           kfvKey(t).c_str());
            it = consumer.m_toSync.erase(it);
            continue;
        }

        vlan_alias = VLAN_PREFIX + to_string(vlan_id);
        string op = kfvOp(t);

        assert(m_portList.find(vlan_alias) != m_portList.end());
        Port vlan, port;

        /* When VLAN member is to be created before VLAN is created */
        if (!getPort(vlan_alias, vlan))
        {
            SWSS_LOG_INFO("Failed to locate VLAN %s", vlan_alias.c_str());
            it++;
            continue;
        }

        if (!getPort(port_alias, port))
        {
            SWSS_LOG_DEBUG("%s is not not yet created, delaying", port_alias.c_str());
            it++;
            continue;
        }

        if (op == SET_COMMAND)
        {
            string tagging_mode = "untagged";

            for (auto i : kfvFieldsValues(t))
            {
                if (fvField(i) == "tagging_mode")
                    tagging_mode = fvValue(i);
            }

            if (tagging_mode != "untagged" &&
                tagging_mode != "tagged"   &&
                tagging_mode != "priority_tagged")
            {
                SWSS_LOG_ERROR("Wrong tagging_mode '%s' for key: %s", tagging_mode.c_str(), kfvKey(t).c_str());
                it = consumer.m_toSync.erase(it);
                continue;
            }

            /* Duplicate entry */
            if (vlan.m_members.find(port_alias) != vlan.m_members.end())
            {
                it = consumer.m_toSync.erase(it);
                continue;
            }

            if (addBridgePort(port) && addVlanMember(vlan, port, tagging_mode))
                it = consumer.m_toSync.erase(it);
            else
                it++;
        }
        else if (op == DEL_COMMAND)
        {
            if (vlan.m_members.find(port_alias) != vlan.m_members.end())
            {
                if (removeVlanMember(vlan, port))
                {
                    if (port.m_vlan_members.empty())
                    {
                        removeBridgePort(port);
                    }
                    it = consumer.m_toSync.erase(it);
                }
                else
                {
                    it++;
                }
            }
            else
                /* Cannot locate the VLAN */
                it = consumer.m_toSync.erase(it);
        }
        else
        {
            SWSS_LOG_ERROR("Unknown operation type %s", op.c_str());
            it = consumer.m_toSync.erase(it);
        }
    }
}

void PortsOrch::doLagTask(Consumer &consumer)
{
    SWSS_LOG_ENTER();

    auto it = consumer.m_toSync.begin();
    while (it != consumer.m_toSync.end())
    {
        auto &t = it->second;

        string alias = kfvKey(t);
        string op = kfvOp(t);

        if (op == SET_COMMAND)
        {
            // Retrieve attributes
            uint32_t mtu = 0;
            string learn_mode;
            string operation_status;

            for (auto i : kfvFieldsValues(t))
            {
                if (fvField(i) == "mtu")
                {
                    mtu = (uint32_t)stoul(fvValue(i));
                }
                else if (fvField(i) == "learn_mode")
                {
                    learn_mode = fvValue(i);
                }
                else if (fvField(i) == "oper_status")
                {
                    operation_status = fvValue(i);
                    if (!string_oper_status.count(operation_status))
                    {
                        SWSS_LOG_ERROR("Invalid operation status value:%s", operation_status.c_str());
                        it++;
                        continue;
                    }
<<<<<<< HEAD
=======

                    gNeighOrch->ifChangeInformNextHop(alias,
                                                 (operation_status == "up"));
                    Port lag;
                    if (getPort(alias, lag))
                    {
                        operation_status_changed =
                           (string_oper_status.at(operation_status) !=
                                                    lag.m_oper_status);
                    }
>>>>>>> c975c8df
                }
            }

            // Create a new LAG when the new alias comes
            if (m_portList.find(alias) == m_portList.end())
            {
                if (!addLag(alias))
                {
                    it++;
                    continue;
                }
            }

            // Process attributes
            Port l;
            if (!getPort(alias, l))
            {
                SWSS_LOG_ERROR("Failed to get LAG %s", alias.c_str());
            }
            else
            {
                if (!operation_status.empty())
                {
                    updatePortOperStatus(l, string_oper_status.at(operation_status));

                    m_portList[alias] = l;
                }

                if (mtu != 0)
                {
                    l.m_mtu = mtu;
                    m_portList[alias] = l;
                    if (l.m_rif_id)
                    {
                        gIntfsOrch->setRouterIntfsMtu(l);
                    }
                    // Sub interfaces inherit parent LAG mtu
                    updateChildPortsMtu(l, mtu);
                }

                if (!learn_mode.empty() && (l.m_learn_mode != learn_mode))
                {
                    if (l.m_bridge_port_id != SAI_NULL_OBJECT_ID)
                    {
                        if(setBridgePortLearnMode(l, learn_mode))
                        {
                            l.m_learn_mode = learn_mode;
                            m_portList[alias] = l;
                            SWSS_LOG_NOTICE("Set port %s learn mode to %s", alias.c_str(), learn_mode.c_str());
                        }
                        else
                        {
                            SWSS_LOG_ERROR("Failed to set port %s learn mode to %s", alias.c_str(), learn_mode.c_str());
                            it++;
                            continue;
                        }
                    }
                    else
                    {
                        l.m_learn_mode = learn_mode;
                        m_portList[alias] = l;

                        SWSS_LOG_NOTICE("Saved to set port %s learn mode %s", alias.c_str(), learn_mode.c_str());
                    }
                }
            }

            it = consumer.m_toSync.erase(it);
        }
        else if (op == DEL_COMMAND)
        {
            Port lag;
            /* Cannot locate LAG */
            if (!getPort(alias, lag))
            {
                it = consumer.m_toSync.erase(it);
                continue;
            }

            if (removeLag(lag))
                it = consumer.m_toSync.erase(it);
            else
                it++;
        }
        else
        {
            SWSS_LOG_ERROR("Unknown operation type %s", op.c_str());
            it = consumer.m_toSync.erase(it);
        }
    }
}

void PortsOrch::doLagMemberTask(Consumer &consumer)
{
    SWSS_LOG_ENTER();

    auto it = consumer.m_toSync.begin();
    while (it != consumer.m_toSync.end())
    {
        auto &t = it->second;

        /* Retrieve LAG alias and LAG member alias from key */
        string key = kfvKey(t);
        size_t found = key.find(':');
        /* Return if the format of key is wrong */
        if (found == string::npos)
        {
            SWSS_LOG_ERROR("Failed to parse %s", key.c_str());
            return;
        }
        string lag_alias = key.substr(0, found);
        string port_alias = key.substr(found+1);

        string op = kfvOp(t);

        Port lag, port;
        if (!getPort(lag_alias, lag))
        {
            SWSS_LOG_INFO("Failed to locate LAG %s", lag_alias.c_str());
            it++;
            continue;
        }

        if (!getPort(port_alias, port))
        {
            SWSS_LOG_ERROR("Failed to locate port %s", port_alias.c_str());
            it = consumer.m_toSync.erase(it);
            continue;
        }

        /* Update a LAG member */
        if (op == SET_COMMAND)
        {
            string status;
            for (auto i : kfvFieldsValues(t))
            {
                if (fvField(i) == "status")
                    status = fvValue(i);
            }

            if (lag.m_members.find(port_alias) == lag.m_members.end())
            {
                /* Assert the port doesn't belong to any LAG already */
                assert(!port.m_lag_id && !port.m_lag_member_id);

                if (!addLagMember(lag, port, (status == "enabled")))
                {
                    it++;
                    continue;
                }
            }

            /* Sync an enabled member */
            if (status == "enabled")
            {
                /* enable collection first, distribution-only mode
                 * is not supported on Mellanox platform
                 */
                if (setCollectionOnLagMember(port, true) &&
                    setDistributionOnLagMember(port, true))
                {
                    it = consumer.m_toSync.erase(it);
                }
                else
                {
                    it++;
                    continue;
                }
            }
            /* Sync an disabled member */
            else /* status == "disabled" */
            {
                /* disable distribution first, distribution-only mode
                 * is not supported on Mellanox platform
                 */
                if (setDistributionOnLagMember(port, false) &&
                    setCollectionOnLagMember(port, false))
                {
                    it = consumer.m_toSync.erase(it);
                }
                else
                {
                    it++;
                    continue;
                }
            }
        }
        /* Remove a LAG member */
        else if (op == DEL_COMMAND)
        {
            /* Assert the LAG member exists */
            assert(lag.m_members.find(port_alias) != lag.m_members.end());

            if (!port.m_lag_id || !port.m_lag_member_id)
            {
                SWSS_LOG_WARN("Member %s not found in LAG %s lid:%" PRIx64 " lmid:%" PRIx64 ",",
                        port.m_alias.c_str(), lag.m_alias.c_str(), lag.m_lag_id, port.m_lag_member_id);
                it = consumer.m_toSync.erase(it);
                continue;
            }

            if (removeLagMember(lag, port))
            {
                it = consumer.m_toSync.erase(it);
            }
            else
            {
                it++;
            }
        }
        else
        {
            SWSS_LOG_ERROR("Unknown operation type %s", op.c_str());
            it = consumer.m_toSync.erase(it);
        }
    }
}

void PortsOrch::doTask()
{
    auto tableOrder = {
        APP_PORT_TABLE_NAME,
        APP_LAG_TABLE_NAME,
        APP_LAG_MEMBER_TABLE_NAME,
        APP_VLAN_TABLE_NAME,
        APP_VLAN_MEMBER_TABLE_NAME,
    };

    for (auto tableName: tableOrder)
    {
        auto consumer = getExecutor(tableName);
        consumer->drain();
    }

    // drain remaining tables
    for (auto& it: m_consumerMap)
    {
        auto tableName = it.first;
        auto consumer = it.second.get();
        if (find(tableOrder.begin(), tableOrder.end(), tableName) == tableOrder.end())
        {
            consumer->drain();
        }
    }
}

void PortsOrch::doTask(Consumer &consumer)
{
    SWSS_LOG_ENTER();

    string table_name = consumer.getTableName();

    if (table_name == APP_PORT_TABLE_NAME)
    {
        doPortTask(consumer);
    }
    else
    {
        /* Wait for all ports to be initialized */
        if (!allPortsReady())
        {
            return;
        }

        if (table_name == APP_VLAN_TABLE_NAME)
        {
            doVlanTask(consumer);
        }
        else if (table_name == APP_VLAN_MEMBER_TABLE_NAME)
        {
            doVlanMemberTask(consumer);
        }
        else if (table_name == APP_LAG_TABLE_NAME)
        {
            doLagTask(consumer);
        }
        else if (table_name == APP_LAG_MEMBER_TABLE_NAME)
        {
            doLagMemberTask(consumer);
        }
    }
}

void PortsOrch::initializeQueues(Port &port)
{
    SWSS_LOG_ENTER();

    sai_attribute_t attr;
    attr.id = SAI_PORT_ATTR_QOS_NUMBER_OF_QUEUES;
    sai_status_t status = sai_port_api->get_port_attribute(port.m_port_id, 1, &attr);
    if (status != SAI_STATUS_SUCCESS)
    {
        SWSS_LOG_ERROR("Failed to get number of queues for port %s rv:%d", port.m_alias.c_str(), status);
        throw runtime_error("PortsOrch initialization failure.");
    }
    SWSS_LOG_INFO("Get %d queues for port %s", attr.value.u32, port.m_alias.c_str());

    port.m_queue_ids.resize(attr.value.u32);
    port.m_queue_lock.resize(attr.value.u32);

    if (attr.value.u32 == 0)
    {
        return;
    }

    attr.id = SAI_PORT_ATTR_QOS_QUEUE_LIST;
    attr.value.objlist.count = (uint32_t)port.m_queue_ids.size();
    attr.value.objlist.list = port.m_queue_ids.data();

    status = sai_port_api->get_port_attribute(port.m_port_id, 1, &attr);
    if (status != SAI_STATUS_SUCCESS)
    {
        SWSS_LOG_ERROR("Failed to get queue list for port %s rv:%d", port.m_alias.c_str(), status);
        throw runtime_error("PortsOrch initialization failure.");
    }

    SWSS_LOG_INFO("Get queues for port %s", port.m_alias.c_str());
}

void PortsOrch::initializePriorityGroups(Port &port)
{
    SWSS_LOG_ENTER();

    sai_attribute_t attr;
    attr.id = SAI_PORT_ATTR_NUMBER_OF_INGRESS_PRIORITY_GROUPS;
    sai_status_t status = sai_port_api->get_port_attribute(port.m_port_id, 1, &attr);
    if (status != SAI_STATUS_SUCCESS)
    {
        SWSS_LOG_ERROR("Failed to get number of priority groups for port %s rv:%d", port.m_alias.c_str(), status);
        throw runtime_error("PortsOrch initialization failure.");
    }
    SWSS_LOG_INFO("Get %d priority groups for port %s", attr.value.u32, port.m_alias.c_str());

    port.m_priority_group_ids.resize(attr.value.u32);
    port.m_priority_group_lock.resize(attr.value.u32);

    if (attr.value.u32 == 0)
    {
        return;
    }

    attr.id = SAI_PORT_ATTR_INGRESS_PRIORITY_GROUP_LIST;
    attr.value.objlist.count = (uint32_t)port.m_priority_group_ids.size();
    attr.value.objlist.list = port.m_priority_group_ids.data();

    status = sai_port_api->get_port_attribute(port.m_port_id, 1, &attr);
    if (status != SAI_STATUS_SUCCESS)
    {
        SWSS_LOG_ERROR("Fail to get priority group list for port %s rv:%d", port.m_alias.c_str(), status);
        throw runtime_error("PortsOrch initialization failure.");
    }
    SWSS_LOG_INFO("Get priority groups for port %s", port.m_alias.c_str());
}

bool PortsOrch::initializePort(Port &port)
{
    SWSS_LOG_ENTER();

    SWSS_LOG_NOTICE("Initializing port alias:%s pid:%" PRIx64, port.m_alias.c_str(), port.m_port_id);

    initializePriorityGroups(port);
    initializeQueues(port);

    /* Create host interface */
    if (!addHostIntfs(port, port.m_alias, port.m_hif_id))
    {
        SWSS_LOG_ERROR("Failed to create host interface for port %s", port.m_alias.c_str());
        return false;
    }

    /* Check warm start states */
    vector<FieldValueTuple> tuples;
    bool exist = m_portTable->get(port.m_alias, tuples);
    string operStatus;
    if (exist)
    {
        for (auto i : tuples)
        {
            if (fvField(i) == "oper_status")
            {
                operStatus = fvValue(i);
            }
        }
    }
    SWSS_LOG_DEBUG("initializePort %s with oper %s", port.m_alias.c_str(), operStatus.c_str());

    /**
     * Create database port oper status as DOWN if attr missing
     * This status will be updated upon receiving port_oper_status_notification.
     */
    if (operStatus == "up")
    {
        port.m_oper_status = SAI_PORT_OPER_STATUS_UP;
    }
    else if (operStatus.empty())
    {
        port.m_oper_status = SAI_PORT_OPER_STATUS_DOWN;
        /* Fill oper_status in db with default value "down" */
        m_portTable->hset(port.m_alias, "oper_status", "down");
    }
    else
    {
        port.m_oper_status = SAI_PORT_OPER_STATUS_DOWN;
    }

    /* initialize port admin status */
    if (!getPortAdminStatus(port.m_port_id, port.m_admin_state_up))
    {
        SWSS_LOG_ERROR("Failed to get initial port admin status %s", port.m_alias.c_str());
        return false;
    }

    /* initialize port admin speed */
    if (!getPortSpeed(port.m_port_id, port.m_speed))
    {
        SWSS_LOG_ERROR("Failed to get initial port admin speed %d", port.m_speed);
        return false;
    }

    /*
     * always initialize Port SAI_HOSTIF_ATTR_OPER_STATUS based on oper_status value in appDB.
     */
    bool isUp = port.m_oper_status == SAI_PORT_OPER_STATUS_UP;
    if (!setHostIntfsOperStatus(port, isUp))
    {
        SWSS_LOG_WARN("Failed to set operation status %s to host interface %s",
                      operStatus.c_str(), port.m_alias.c_str());
        return false;
    }

    return true;
}

bool PortsOrch::addHostIntfs(Port &port, string alias, sai_object_id_t &host_intfs_id)
{
    SWSS_LOG_ENTER();

    sai_attribute_t attr;
    vector<sai_attribute_t> attrs;

    attr.id = SAI_HOSTIF_ATTR_TYPE;
    attr.value.s32 = SAI_HOSTIF_TYPE_NETDEV;
    attrs.push_back(attr);

    attr.id = SAI_HOSTIF_ATTR_OBJ_ID;
    attr.value.oid = port.m_port_id;
    attrs.push_back(attr);

    attr.id = SAI_HOSTIF_ATTR_NAME;
    strncpy((char *)&attr.value.chardata, alias.c_str(), SAI_HOSTIF_NAME_SIZE);
    attrs.push_back(attr);

    sai_status_t status = sai_hostif_api->create_hostif(&host_intfs_id, gSwitchId, (uint32_t)attrs.size(), attrs.data());
    if (status != SAI_STATUS_SUCCESS)
    {
        SWSS_LOG_ERROR("Failed to create host interface for port %s", alias.c_str());
        return false;
    }

    SWSS_LOG_NOTICE("Create host interface for port %s", alias.c_str());

    return true;
}

bool PortsOrch::setBridgePortLearningFDB(Port &port, sai_bridge_port_fdb_learning_mode_t mode)
{
    // TODO: how to support 1D bridge?
    if (port.m_type != Port::PHY) return false;

    auto bridge_port_id = port.m_bridge_port_id;
    if (bridge_port_id == SAI_NULL_OBJECT_ID) return false;

    sai_attribute_t bport_attr;
    bport_attr.id = SAI_BRIDGE_PORT_ATTR_FDB_LEARNING_MODE;
    bport_attr.value.s32 = mode;
    auto status = sai_bridge_api->set_bridge_port_attribute(bridge_port_id, &bport_attr);
    if (status != SAI_STATUS_SUCCESS)
    {
        SWSS_LOG_ERROR("Failed to set bridge port %" PRIx64 " learning_mode attribute: %d", bridge_port_id, status);
        return false;
    }
    SWSS_LOG_NOTICE("Disable FDB learning on bridge port %s(%" PRIx64 ")", port.m_alias.c_str(), bridge_port_id);
    return true;
}

bool PortsOrch::addBridgePort(Port &port)
{
    SWSS_LOG_ENTER();

    if (port.m_bridge_port_id != SAI_NULL_OBJECT_ID)
    {
        return true;
    }

    sai_attribute_t attr;
    vector<sai_attribute_t> attrs;

    attr.id = SAI_BRIDGE_PORT_ATTR_TYPE;
    attr.value.s32 = SAI_BRIDGE_PORT_TYPE_PORT;
    attrs.push_back(attr);

    attr.id = SAI_BRIDGE_PORT_ATTR_PORT_ID;
    if (port.m_type == Port::PHY)
    {
        attr.value.oid = port.m_port_id;
    }
    else if  (port.m_type == Port::LAG)
    {
        attr.value.oid = port.m_lag_id;
    }
    else
    {
        SWSS_LOG_ERROR("Failed to add bridge port %s to default 1Q bridge, invalid porty type %d",
            port.m_alias.c_str(), port.m_type);
        return false;
    }
    attrs.push_back(attr);

    /* Create a bridge port with admin status set to UP */
    attr.id = SAI_BRIDGE_PORT_ATTR_ADMIN_STATE;
    attr.value.booldata = true;
    attrs.push_back(attr);

    /* And with hardware FDB learning mode set to HW (explicit default value) */
    attr.id = SAI_BRIDGE_PORT_ATTR_FDB_LEARNING_MODE;
    auto found = learn_mode_map.find(port.m_learn_mode);
    if (found == learn_mode_map.end())
    {
        attr.value.s32 = SAI_BRIDGE_PORT_FDB_LEARNING_MODE_HW;
    }
    else
    {
        attr.value.s32 = found->second;
    }
    attrs.push_back(attr);

    sai_status_t status = sai_bridge_api->create_bridge_port(&port.m_bridge_port_id, gSwitchId, (uint32_t)attrs.size(), attrs.data());
    if (status != SAI_STATUS_SUCCESS)
    {
        SWSS_LOG_ERROR("Failed to add bridge port %s to default 1Q bridge, rv:%d",
            port.m_alias.c_str(), status);
        return false;
    }

    if (!setHostIntfsStripTag(port, SAI_HOSTIF_VLAN_TAG_KEEP))
    {
        SWSS_LOG_ERROR("Failed to set %s for hostif of port %s",
                hostif_vlan_tag[SAI_HOSTIF_VLAN_TAG_KEEP], port.m_alias.c_str());
        return false;
    }
    m_portList[port.m_alias] = port;
    SWSS_LOG_NOTICE("Add bridge port %s to default 1Q bridge", port.m_alias.c_str());

    return true;
}

bool PortsOrch::removeBridgePort(Port &port)
{
    SWSS_LOG_ENTER();

    if (port.m_bridge_port_id == SAI_NULL_OBJECT_ID)
    {
        return true;
    }
    /* Set bridge port admin status to DOWN */
    sai_attribute_t attr;
    attr.id = SAI_BRIDGE_PORT_ATTR_ADMIN_STATE;
    attr.value.booldata = false;

    sai_status_t status = sai_bridge_api->set_bridge_port_attribute(port.m_bridge_port_id, &attr);
    if (status != SAI_STATUS_SUCCESS)
    {
        SWSS_LOG_ERROR("Failed to set bridge port %s admin status to DOWN, rv:%d",
            port.m_alias.c_str(), status);
        return false;
    }

    if (!setHostIntfsStripTag(port, SAI_HOSTIF_VLAN_TAG_STRIP))
    {
        SWSS_LOG_ERROR("Failed to set %s for hostif of port %s",
                hostif_vlan_tag[SAI_HOSTIF_VLAN_TAG_STRIP], port.m_alias.c_str());
        return false;
    }

    //Flush the FDB entires corresponding to the port
    gFdbOrch->flushFDBEntries(port.m_bridge_port_id, SAI_NULL_OBJECT_ID);
    SWSS_LOG_INFO("Flush FDB entries for port %s", port.m_alias.c_str());

    /* Remove bridge port */
    status = sai_bridge_api->remove_bridge_port(port.m_bridge_port_id);
    if (status != SAI_STATUS_SUCCESS)
    {
        SWSS_LOG_ERROR("Failed to remove bridge port %s from default 1Q bridge, rv:%d",
            port.m_alias.c_str(), status);
        return false;
    }
    port.m_bridge_port_id = SAI_NULL_OBJECT_ID;

    SWSS_LOG_NOTICE("Remove bridge port %s from default 1Q bridge", port.m_alias.c_str());

    m_portList[port.m_alias] = port;
    return true;
}

bool PortsOrch::setBridgePortLearnMode(Port &port, string learn_mode)
{
    SWSS_LOG_ENTER();

    if (port.m_bridge_port_id == SAI_NULL_OBJECT_ID)
    {
        return true;
    }

    auto found = learn_mode_map.find(learn_mode);
    if (found == learn_mode_map.end())
    {
        SWSS_LOG_ERROR("Incorrect MAC learn mode: %s", learn_mode.c_str());
        return false;
    }

    /* Set bridge port learning mode */
    sai_attribute_t attr;
    attr.id = SAI_BRIDGE_PORT_ATTR_FDB_LEARNING_MODE;
    attr.value.s32 = found->second;

    sai_status_t status = sai_bridge_api->set_bridge_port_attribute(port.m_bridge_port_id, &attr);
    if (status != SAI_STATUS_SUCCESS)
    {
        SWSS_LOG_ERROR("Failed to set bridge port %s learning mode, rv:%d",
            port.m_alias.c_str(), status);
        return false;
    }

    SWSS_LOG_NOTICE("Set bridge port %s learning mode %s", port.m_alias.c_str(), learn_mode.c_str());

    return true;
}

bool PortsOrch::addVlan(string vlan_alias)
{
    SWSS_LOG_ENTER();

    sai_object_id_t vlan_oid;

    sai_vlan_id_t vlan_id = (uint16_t)stoi(vlan_alias.substr(4));
    sai_attribute_t attr;
    attr.id = SAI_VLAN_ATTR_VLAN_ID;
    attr.value.u16 = vlan_id;
    sai_status_t status = sai_vlan_api->create_vlan(&vlan_oid, gSwitchId, 1, &attr);

    if (status != SAI_STATUS_SUCCESS)
    {
        SWSS_LOG_ERROR("Failed to create VLAN %s vid:%hu", vlan_alias.c_str(), vlan_id);
        return false;
    }

    SWSS_LOG_NOTICE("Create an empty VLAN %s vid:%hu", vlan_alias.c_str(), vlan_id);

    Port vlan(vlan_alias, Port::VLAN);
    vlan.m_vlan_info.vlan_oid = vlan_oid;
    vlan.m_vlan_info.vlan_id = vlan_id;
    vlan.m_members = set<string>();
    m_portList[vlan_alias] = vlan;
    m_port_ref_count[vlan_alias] = 0;

    return true;
}

bool PortsOrch::removeVlan(Port vlan)
{
    SWSS_LOG_ENTER();
    if (m_port_ref_count[vlan.m_alias] > 0)
    {
        SWSS_LOG_ERROR("Failed to remove ref count %d VLAN %s",
                       m_port_ref_count[vlan.m_alias],
                       vlan.m_alias.c_str());
        return false;
    }

    /* Vlan removing is not allowed when the VLAN still has members */
    if (vlan.m_members.size() > 0)
    {
        SWSS_LOG_ERROR("Failed to remove non-empty VLAN %s", vlan.m_alias.c_str());
        return false;
    }

    sai_status_t status = sai_vlan_api->remove_vlan(vlan.m_vlan_info.vlan_oid);
    if (status != SAI_STATUS_SUCCESS)
    {
        SWSS_LOG_ERROR("Failed to remove VLAN %s vid:%hu",
                vlan.m_alias.c_str(), vlan.m_vlan_info.vlan_id);
        return false;
    }

    removeAclTableGroup(vlan);

    SWSS_LOG_NOTICE("Remove VLAN %s vid:%hu", vlan.m_alias.c_str(),
            vlan.m_vlan_info.vlan_id);

    m_portList.erase(vlan.m_alias);
    m_port_ref_count.erase(vlan.m_alias);

    return true;
}

bool PortsOrch::getVlanByVlanId(sai_vlan_id_t vlan_id, Port &vlan)
{
    SWSS_LOG_ENTER();

    for (auto &it: m_portList)
    {
        if (it.second.m_type == Port::VLAN && it.second.m_vlan_info.vlan_id == vlan_id)
        {
            vlan = it.second;
            return true;
        }
    }

    return false;
}

bool PortsOrch::addVlanMember(Port &vlan, Port &port, string &tagging_mode)
{
    SWSS_LOG_ENTER();

    sai_attribute_t attr;
    vector<sai_attribute_t> attrs;

    attr.id = SAI_VLAN_MEMBER_ATTR_VLAN_ID;
    attr.value.oid = vlan.m_vlan_info.vlan_oid;
    attrs.push_back(attr);

    attr.id = SAI_VLAN_MEMBER_ATTR_BRIDGE_PORT_ID;
    attr.value.oid = port.m_bridge_port_id;
    attrs.push_back(attr);

    sai_vlan_tagging_mode_t sai_tagging_mode = SAI_VLAN_TAGGING_MODE_TAGGED;
    attr.id = SAI_VLAN_MEMBER_ATTR_VLAN_TAGGING_MODE;
    if (tagging_mode == "untagged")
        sai_tagging_mode = SAI_VLAN_TAGGING_MODE_UNTAGGED;
    else if (tagging_mode == "tagged")
        sai_tagging_mode = SAI_VLAN_TAGGING_MODE_TAGGED;
    else if (tagging_mode == "priority_tagged")
        sai_tagging_mode = SAI_VLAN_TAGGING_MODE_PRIORITY_TAGGED;
    else assert(false);
    attr.value.s32 = sai_tagging_mode;
    attrs.push_back(attr);

    sai_object_id_t vlan_member_id;
    sai_status_t status = sai_vlan_api->create_vlan_member(&vlan_member_id, gSwitchId, (uint32_t)attrs.size(), attrs.data());
    if (status != SAI_STATUS_SUCCESS)
    {
        SWSS_LOG_ERROR("Failed to add member %s to VLAN %s vid:%hu pid:%" PRIx64,
                port.m_alias.c_str(), vlan.m_alias.c_str(), vlan.m_vlan_info.vlan_id, port.m_port_id);
        return false;
    }
    SWSS_LOG_NOTICE("Add member %s to VLAN %s vid:%hu pid%" PRIx64,
            port.m_alias.c_str(), vlan.m_alias.c_str(), vlan.m_vlan_info.vlan_id, port.m_port_id);

    /* Use untagged VLAN as pvid of the member port */
    if (sai_tagging_mode == SAI_VLAN_TAGGING_MODE_UNTAGGED)
    {
        if(!setPortPvid(port, vlan.m_vlan_info.vlan_id))
        {
            return false;
        }
    }

    /* a physical port may join multiple vlans */
    VlanMemberEntry vme = {vlan_member_id, sai_tagging_mode};
    port.m_vlan_members[vlan.m_vlan_info.vlan_id] = vme;
    m_portList[port.m_alias] = port;
    vlan.m_members.insert(port.m_alias);
    m_portList[vlan.m_alias] = vlan;

    VlanMemberUpdate update = { vlan, port, true };
    notify(SUBJECT_TYPE_VLAN_MEMBER_CHANGE, static_cast<void *>(&update));

    return true;
}

bool PortsOrch::removeVlanMember(Port &vlan, Port &port)
{
    SWSS_LOG_ENTER();

    sai_object_id_t vlan_member_id;
    sai_vlan_tagging_mode_t sai_tagging_mode;
    auto vlan_member = port.m_vlan_members.find(vlan.m_vlan_info.vlan_id);

    /* Assert the port belongs to this VLAN */
    assert (vlan_member != port.m_vlan_members.end());
    sai_tagging_mode = vlan_member->second.vlan_mode;
    vlan_member_id = vlan_member->second.vlan_member_id;

    sai_status_t status = sai_vlan_api->remove_vlan_member(vlan_member_id);
    if (status != SAI_STATUS_SUCCESS)
    {
        SWSS_LOG_ERROR("Failed to remove member %s from VLAN %s vid:%hx vmid:%" PRIx64,
                port.m_alias.c_str(), vlan.m_alias.c_str(), vlan.m_vlan_info.vlan_id, vlan_member_id);
        return false;
    }
    port.m_vlan_members.erase(vlan_member);
    SWSS_LOG_NOTICE("Remove member %s from VLAN %s lid:%hx vmid:%" PRIx64,
            port.m_alias.c_str(), vlan.m_alias.c_str(), vlan.m_vlan_info.vlan_id, vlan_member_id);

    /* Restore to default pvid if this port joined this VLAN in untagged mode previously */
    if (sai_tagging_mode == SAI_VLAN_TAGGING_MODE_UNTAGGED)
    {
        if (!setPortPvid(port, DEFAULT_PORT_VLAN_ID))
        {
            return false;
        }
    }

    m_portList[port.m_alias] = port;
    vlan.m_members.erase(port.m_alias);
    m_portList[vlan.m_alias] = vlan;

    VlanMemberUpdate update = { vlan, port, false };
    notify(SUBJECT_TYPE_VLAN_MEMBER_CHANGE, static_cast<void *>(&update));

    return true;
}

bool PortsOrch::addLag(string lag_alias)
{
    SWSS_LOG_ENTER();

    sai_object_id_t lag_id;
    sai_status_t status = sai_lag_api->create_lag(&lag_id, gSwitchId, 0, NULL);

    if (status != SAI_STATUS_SUCCESS)
    {
        SWSS_LOG_ERROR("Failed to create LAG %s lid:%" PRIx64, lag_alias.c_str(), lag_id);
        return false;
    }

    SWSS_LOG_NOTICE("Create an empty LAG %s lid:%" PRIx64, lag_alias.c_str(), lag_id);

    Port lag(lag_alias, Port::LAG);
    lag.m_lag_id = lag_id;
    lag.m_members = set<string>();
    m_portList[lag_alias] = lag;
    m_port_ref_count[lag_alias] = 0;

    PortUpdate update = { lag, true };
    notify(SUBJECT_TYPE_PORT_CHANGE, static_cast<void *>(&update));

    FieldValueTuple tuple(lag_alias, sai_serialize_object_id(lag_id));
    vector<FieldValueTuple> fields;
    fields.push_back(tuple);
    m_counterLagTable->set("", fields);

    return true;
}

bool PortsOrch::removeLag(Port lag)
{
    SWSS_LOG_ENTER();

    if (m_port_ref_count[lag.m_alias] > 0)
    {
        SWSS_LOG_ERROR("Failed to remove ref count %d LAG %s",
                        m_port_ref_count[lag.m_alias],
                        lag.m_alias.c_str());
        return false;
    }

    /* Retry when the LAG still has members */
    if (lag.m_members.size() > 0)
    {
        SWSS_LOG_ERROR("Failed to remove non-empty LAG %s", lag.m_alias.c_str());
        return false;
    }
    if (lag.m_vlan_members.size() > 0)
    {
        SWSS_LOG_ERROR("Failed to remove LAG %s, it is still in VLAN", lag.m_alias.c_str());
        return false;
    }

    sai_status_t status = sai_lag_api->remove_lag(lag.m_lag_id);
    if (status != SAI_STATUS_SUCCESS)
    {
        SWSS_LOG_ERROR("Failed to remove LAG %s lid:%" PRIx64, lag.m_alias.c_str(), lag.m_lag_id);
        return false;
    }

    SWSS_LOG_NOTICE("Remove LAG %s lid:%" PRIx64, lag.m_alias.c_str(), lag.m_lag_id);

    m_portList.erase(lag.m_alias);
    m_port_ref_count.erase(lag.m_alias);

    PortUpdate update = { lag, false };
    notify(SUBJECT_TYPE_PORT_CHANGE, static_cast<void *>(&update));

    m_counterLagTable->hdel("", lag.m_alias);

    return true;
}

void PortsOrch::getLagMember(Port &lag, vector<Port> &portv)
{
    Port member;

    for (auto &name: lag.m_members)
    {
        if (!getPort(name, member))
        {
            SWSS_LOG_ERROR("Failed to get port for %s alias", name.c_str());
            return;
        }
        portv.push_back(member);
    }
}

bool PortsOrch::addLagMember(Port &lag, Port &port, bool enableForwarding)
{
    SWSS_LOG_ENTER();

    sai_uint32_t pvid;
    if (getPortPvid(lag, pvid))
    {
        setPortPvid (port, pvid);
    }

    sai_attribute_t attr;
    vector<sai_attribute_t> attrs;

    attr.id = SAI_LAG_MEMBER_ATTR_LAG_ID;
    attr.value.oid = lag.m_lag_id;
    attrs.push_back(attr);

    attr.id = SAI_LAG_MEMBER_ATTR_PORT_ID;
    attr.value.oid = port.m_port_id;
    attrs.push_back(attr);

    if (!enableForwarding)
    {
        attr.id = SAI_LAG_MEMBER_ATTR_EGRESS_DISABLE;
        attr.value.booldata = true;
        attrs.push_back(attr);

        attr.id = SAI_LAG_MEMBER_ATTR_INGRESS_DISABLE;
        attr.value.booldata = true;
        attrs.push_back(attr);
    }

    sai_object_id_t lag_member_id;
    sai_status_t status = sai_lag_api->create_lag_member(&lag_member_id, gSwitchId, (uint32_t)attrs.size(), attrs.data());

    if (status != SAI_STATUS_SUCCESS)
    {
        SWSS_LOG_ERROR("Failed to add member %s to LAG %s lid:%" PRIx64 " pid:%" PRIx64,
                port.m_alias.c_str(), lag.m_alias.c_str(), lag.m_lag_id, port.m_port_id);
        return false;
    }

    SWSS_LOG_NOTICE("Add member %s to LAG %s lid:%" PRIx64 " pid:%" PRIx64,
            port.m_alias.c_str(), lag.m_alias.c_str(), lag.m_lag_id, port.m_port_id);

    port.m_lag_id = lag.m_lag_id;
    port.m_lag_member_id = lag_member_id;
    m_portList[port.m_alias] = port;
    lag.m_members.insert(port.m_alias);

    m_portList[lag.m_alias] = lag;

    if (lag.m_bridge_port_id > 0)
    {
        if (!setHostIntfsStripTag(port, SAI_HOSTIF_VLAN_TAG_KEEP))
        {
            SWSS_LOG_ERROR("Failed to set %s for hostif of port %s which is in LAG %s",
                    hostif_vlan_tag[SAI_HOSTIF_VLAN_TAG_KEEP], port.m_alias.c_str(), lag.m_alias.c_str());
            return false;
        }
    }

    LagMemberUpdate update = { lag, port, true };
    notify(SUBJECT_TYPE_LAG_MEMBER_CHANGE, static_cast<void *>(&update));

    return true;
}

bool PortsOrch::removeLagMember(Port &lag, Port &port)
{
    sai_status_t status = sai_lag_api->remove_lag_member(port.m_lag_member_id);

    if (status != SAI_STATUS_SUCCESS)
    {
        SWSS_LOG_ERROR("Failed to remove member %s from LAG %s lid:%" PRIx64 " lmid:%" PRIx64,
                port.m_alias.c_str(), lag.m_alias.c_str(), lag.m_lag_id, port.m_lag_member_id);
        return false;
    }

    SWSS_LOG_NOTICE("Remove member %s from LAG %s lid:%" PRIx64 " lmid:%" PRIx64,
            port.m_alias.c_str(), lag.m_alias.c_str(), lag.m_lag_id, port.m_lag_member_id);

    port.m_lag_id = 0;
    port.m_lag_member_id = 0;
    m_portList[port.m_alias] = port;
    lag.m_members.erase(port.m_alias);
    m_portList[lag.m_alias] = lag;

    if (lag.m_bridge_port_id > 0)
    {
        if (!setHostIntfsStripTag(port, SAI_HOSTIF_VLAN_TAG_STRIP))
        {
            SWSS_LOG_ERROR("Failed to set %s for hostif of port %s which is leaving LAG %s",
                    hostif_vlan_tag[SAI_HOSTIF_VLAN_TAG_STRIP], port.m_alias.c_str(), lag.m_alias.c_str());
            return false;
        }
    }
    LagMemberUpdate update = { lag, port, false };
    notify(SUBJECT_TYPE_LAG_MEMBER_CHANGE, static_cast<void *>(&update));

    return true;
}

bool PortsOrch::setCollectionOnLagMember(Port &lagMember, bool enableCollection)
{
    /* Port must be LAG member */
    assert(lagMember.m_lag_member_id);

    sai_status_t status = SAI_STATUS_FAILURE;
    sai_attribute_t attr {};

    attr.id = SAI_LAG_MEMBER_ATTR_INGRESS_DISABLE;
    attr.value.booldata = !enableCollection;

    status = sai_lag_api->set_lag_member_attribute(lagMember.m_lag_member_id, &attr);
    if (status != SAI_STATUS_SUCCESS)
    {
        SWSS_LOG_ERROR("Failed to %s collection on LAG member %s",
            enableCollection ? "enable" : "disable",
            lagMember.m_alias.c_str());
        return false;
    }

    SWSS_LOG_NOTICE("%s collection on LAG member %s",
        enableCollection ? "Enable" : "Disable",
        lagMember.m_alias.c_str());

    return true;
}

bool PortsOrch::setDistributionOnLagMember(Port &lagMember, bool enableDistribution)
{
    /* Port must be LAG member */
    assert(lagMember.m_lag_member_id);

    sai_status_t status = SAI_STATUS_FAILURE;
    sai_attribute_t attr {};

    attr.id = SAI_LAG_MEMBER_ATTR_EGRESS_DISABLE;
    attr.value.booldata = !enableDistribution;

    status = sai_lag_api->set_lag_member_attribute(lagMember.m_lag_member_id, &attr);
    if (status != SAI_STATUS_SUCCESS)
    {
        SWSS_LOG_ERROR("Failed to %s distribution on LAG member %s",
            enableDistribution ? "enable" : "disable",
            lagMember.m_alias.c_str());
        return false;
    }

    SWSS_LOG_NOTICE("%s distribution on LAG member %s",
        enableDistribution ? "Enable" : "Disable",
        lagMember.m_alias.c_str());

    return true;
}

void PortsOrch::generateQueueMap()
{
    if (m_isQueueMapGenerated)
    {
        return;
    }

    for (const auto& it: m_portList)
    {
        if (it.second.m_type == Port::PHY)
        {
            generateQueueMapPerPort(it.second);
        }
    }

    m_isQueueMapGenerated = true;
}

void PortsOrch::generateQueueMapPerPort(const Port& port)
{
    /* Create the Queue map in the Counter DB */
    /* Add stat counters to flex_counter */
    vector<FieldValueTuple> queueVector;
    vector<FieldValueTuple> queuePortVector;
    vector<FieldValueTuple> queueIndexVector;
    vector<FieldValueTuple> queueTypeVector;

    for (size_t queueIndex = 0; queueIndex < port.m_queue_ids.size(); ++queueIndex)
    {
        std::ostringstream name;
        name << port.m_alias << ":" << queueIndex;

        const auto id = sai_serialize_object_id(port.m_queue_ids[queueIndex]);

        queueVector.emplace_back(name.str(), id);
        queuePortVector.emplace_back(id, sai_serialize_object_id(port.m_port_id));

        string queueType;
        uint8_t queueRealIndex = 0;
        if (getQueueTypeAndIndex(port.m_queue_ids[queueIndex], queueType, queueRealIndex))
        {
            queueTypeVector.emplace_back(id, queueType);
            queueIndexVector.emplace_back(id, to_string(queueRealIndex));
        }

        // Install a flex counter for this queue to track stats
        std::unordered_set<string> counter_stats;
        for (const auto& it: queue_stat_ids)
        {
            counter_stats.emplace(sai_serialize_queue_stat(it));
        }
        queue_stat_manager.setCounterIdList(port.m_queue_ids[queueIndex], CounterType::QUEUE, counter_stats);

        /* add watermark queue counters */
        string key = getQueueWatermarkFlexCounterTableKey(id);

        string delimiter("");
        std::ostringstream counters_stream;
        for (const auto& it: queueWatermarkStatIds)
        {
            counters_stream << delimiter << sai_serialize_queue_stat(it);
            delimiter = comma;
        }

        vector<FieldValueTuple> fieldValues;
        fieldValues.emplace_back(QUEUE_COUNTER_ID_LIST, counters_stream.str());

        m_flexCounterTable->set(key, fieldValues);
    }

    m_queueTable->set("", queueVector);
    m_queuePortTable->set("", queuePortVector);
    m_queueIndexTable->set("", queueIndexVector);
    m_queueTypeTable->set("", queueTypeVector);

    CounterCheckOrch::getInstance().addPort(port);
}

void PortsOrch::generatePriorityGroupMap()
{
    if (m_isPriorityGroupMapGenerated)
    {
        return;
    }

    for (const auto& it: m_portList)
    {
        if (it.second.m_type == Port::PHY)
        {
            generatePriorityGroupMapPerPort(it.second);
        }
    }

    m_isPriorityGroupMapGenerated = true;
}

void PortsOrch::generatePriorityGroupMapPerPort(const Port& port)
{
    /* Create the PG map in the Counter DB */
    /* Add stat counters to flex_counter */
    vector<FieldValueTuple> pgVector;
    vector<FieldValueTuple> pgPortVector;
    vector<FieldValueTuple> pgIndexVector;

    for (size_t pgIndex = 0; pgIndex < port.m_priority_group_ids.size(); ++pgIndex)
    {
        std::ostringstream name;
        name << port.m_alias << ":" << pgIndex;

        const auto id = sai_serialize_object_id(port.m_priority_group_ids[pgIndex]);

        pgVector.emplace_back(name.str(), id);
        pgPortVector.emplace_back(id, sai_serialize_object_id(port.m_port_id));
        pgIndexVector.emplace_back(id, to_string(pgIndex));

        string key = getPriorityGroupWatermarkFlexCounterTableKey(id);

        std::string delimiter = "";
        std::ostringstream counters_stream;
        /* Add watermark counters to flex_counter */
        for (const auto& it: ingressPriorityGroupWatermarkStatIds)
        {
            counters_stream << delimiter << sai_serialize_ingress_priority_group_stat(it);
            delimiter = comma;
        }

        vector<FieldValueTuple> fieldValues;
        fieldValues.emplace_back(PG_COUNTER_ID_LIST, counters_stream.str());

        m_flexCounterTable->set(key, fieldValues);
    }

    m_pgTable->set("", pgVector);
    m_pgPortTable->set("", pgPortVector);
    m_pgIndexTable->set("", pgIndexVector);

    CounterCheckOrch::getInstance().addPort(port);
}

void PortsOrch::doTask(NotificationConsumer &consumer)
{
    SWSS_LOG_ENTER();

    /* Wait for all ports to be initialized */
    if (!allPortsReady())
    {
        return;
    }

    std::string op;
    std::string data;
    std::vector<swss::FieldValueTuple> values;

    consumer.pop(op, data, values);

    if (&consumer != m_portStatusNotificationConsumer)
    {
        return;
    }

    if (op == "port_state_change")
    {
        uint32_t count;
        sai_port_oper_status_notification_t *portoperstatus = nullptr;

        sai_deserialize_port_oper_status_ntf(data, count, &portoperstatus);

        for (uint32_t i = 0; i < count; i++)
        {
            sai_object_id_t id = portoperstatus[i].port_id;
            sai_port_oper_status_t status = portoperstatus[i].port_state;

            SWSS_LOG_NOTICE("Get port state change notification id:%" PRIx64 " status:%d", id, status);

            Port port;

            if (!getPort(id, port))
            {
                SWSS_LOG_ERROR("Failed to get port object for port id 0x%" PRIx64, id);
                continue;
            }

            updatePortOperStatus(port, status);

            /* update m_portList */
            m_portList[port.m_alias] = port;
        }

        sai_deserialize_free_port_oper_status_ntf(count, portoperstatus);
    }
}

void PortsOrch::updatePortOperStatus(Port &port, sai_port_oper_status_t status)
{
    SWSS_LOG_NOTICE("Port %s oper state set from %s to %s",
            port.m_alias.c_str(), oper_status_strings.at(port.m_oper_status).c_str(),
            oper_status_strings.at(status).c_str());
    if (status == port.m_oper_status)
    {
        return;
    }

    if (port.m_type == Port::PHY)
    {
        updateDbPortOperStatus(port, status);
    }
    port.m_oper_status = status;

    bool isUp = status == SAI_PORT_OPER_STATUS_UP;
    if (port.m_type == Port::PHY)
    {
        if (!setHostIntfsOperStatus(port, isUp))
        {
            SWSS_LOG_ERROR("Failed to set host interface %s operational status %s", port.m_alias.c_str(),
                    isUp ? "up" : "down");
        }
    }
    if (!gNeighOrch->ifChangeInformNextHop(port.m_alias, isUp))
    {
        SWSS_LOG_WARN("Inform nexthop operation failed for interface %s", port.m_alias.c_str());
    }
    for (const auto &child_port : port.m_child_ports)
    {
        if (!gNeighOrch->ifChangeInformNextHop(child_port, isUp))
        {
            SWSS_LOG_WARN("Inform nexthop operation failed for sub interface %s", child_port.c_str());
        }
    }

    PortOperStateUpdate update = {port, status};
    notify(SUBJECT_TYPE_PORT_OPER_STATE_CHANGE, static_cast<void *>(&update));
}

/*
 * sync up orchagent with libsai/ASIC for port state.
 *
 * Currently NotificationProducer is used by syncd to inform port state change,
 * which means orchagent will miss the signal if it happens between orchagent shutdown and startup.
 * Syncd doesn't know whether the signal has been lost or not.
 * Also the source of notification event is from libsai/SDK.
 *
 * Latest oper status for each port is retrieved via SAI_PORT_ATTR_OPER_STATUS sai API,
 * the hostif and db are updated accordingly.
 */
void PortsOrch::refreshPortStatus()
{
    SWSS_LOG_ENTER();

    for (auto &it: m_portList)
    {
        auto &port = it.second;
        if (port.m_type != Port::PHY)
        {
            continue;
        }

        sai_port_oper_status_t status;
        if (!getPortOperStatus(port, status))
        {
            throw runtime_error("PortsOrch get port oper status failure");
        }

        SWSS_LOG_INFO("%s oper status is %s", port.m_alias.c_str(), oper_status_strings.at(status).c_str());
        updatePortOperStatus(port, status);
    }
}

bool PortsOrch::getPortOperStatus(const Port& port, sai_port_oper_status_t& status) const
{
    SWSS_LOG_ENTER();

    if (port.m_type != Port::PHY)
    {
        return false;
    }

    sai_attribute_t attr;
    attr.id = SAI_PORT_ATTR_OPER_STATUS;

    sai_status_t ret = sai_port_api->get_port_attribute(port.m_port_id, 1, &attr);
    if (ret != SAI_STATUS_SUCCESS)
    {
        SWSS_LOG_ERROR("Failed to get oper_status for %s", port.m_alias.c_str());
        return false;
    }

    status = static_cast<sai_port_oper_status_t>(attr.value.u32);

    return true;
}

bool PortsOrch::getSaiAclBindPointType(Port::Type           type,
                                       sai_acl_bind_point_type_t &sai_acl_bind_type)
{
    switch(type)
    {
        case Port::PHY:
            sai_acl_bind_type = SAI_ACL_BIND_POINT_TYPE_PORT;
            break;
        case Port::LAG:
            sai_acl_bind_type = SAI_ACL_BIND_POINT_TYPE_LAG;
            break;
        case Port::VLAN:
            sai_acl_bind_type = SAI_ACL_BIND_POINT_TYPE_VLAN;
            break;
        default:
            // Dealing with port, lag and vlan for now.
            return false;
    }
    return true;
}

bool PortsOrch::removeAclTableGroup(const Port &p)
{
    sai_acl_bind_point_type_t bind_type;
    if (!getSaiAclBindPointType(p.m_type, bind_type))
    {
        SWSS_LOG_ERROR("Unknown SAI ACL bind point type");
        return false;
    }

    sai_status_t ret;
    if (p.m_ingress_acl_table_group_id != 0)
    {
        ret = sai_acl_api->remove_acl_table_group(p.m_ingress_acl_table_group_id);
        if (ret != SAI_STATUS_SUCCESS)
        {
            SWSS_LOG_ERROR("Failed to remove ingress acl table group for %s", p.m_alias.c_str());
            return false;
        }
        gCrmOrch->decCrmAclUsedCounter(CrmResourceType::CRM_ACL_GROUP, SAI_ACL_STAGE_INGRESS, bind_type, p.m_ingress_acl_table_group_id);
    }

    if (p.m_egress_acl_table_group_id != 0)
    {
        ret = sai_acl_api->remove_acl_table_group(p.m_egress_acl_table_group_id);
        if (ret != SAI_STATUS_SUCCESS)
        {
            SWSS_LOG_ERROR("Failed to remove egress acl table group for %s", p.m_alias.c_str());
            return false;
        }
        gCrmOrch->decCrmAclUsedCounter(CrmResourceType::CRM_ACL_GROUP, SAI_ACL_STAGE_EGRESS, bind_type, p.m_egress_acl_table_group_id);
    }
    return true;
}

bool PortsOrch::setPortSerdesAttribute(sai_object_id_t port_id, sai_attr_id_t attr_id,
                                       vector<uint32_t> &serdes_val)
{
    SWSS_LOG_ENTER();

    sai_attribute_t attr;

    memset(&attr, 0, sizeof(attr));
    attr.id = attr_id;

    attr.value.u32list.count = (uint32_t)serdes_val.size();
    attr.value.u32list.list = serdes_val.data();

    sai_status_t status = sai_port_api->set_port_attribute(port_id, &attr);
    if (status != SAI_STATUS_SUCCESS)
    {
        SWSS_LOG_ERROR("Failed to set serdes attribute %d to port pid:%" PRIx64,
                       attr_id, port_id);
        return false;
    }
    return true;
}

void PortsOrch::getPortSerdesVal(const std::string& val_str,
                                 std::vector<uint32_t> &lane_values)
{
    SWSS_LOG_ENTER();

    uint32_t lane_val;
    std::string lane_str;
    std::istringstream iss(val_str);

    while (std::getline(iss, lane_str, ','))
    {
        lane_val = (uint32_t)std::stoul(lane_str, NULL, 16);
        lane_values.push_back(lane_val);
    }
}

/*
 * If Gearbox is enabled (wait for GearboxConfigDone),
 * then initialize global storage maps
 */
void PortsOrch::initGearbox()
{
    GearboxUtils gearbox;
    Table* tmpGearboxTable = m_gearboxTable.get();
    m_gearboxEnabled = gearbox.isGearboxEnabled(tmpGearboxTable);

    SWSS_LOG_ENTER();

    if (m_gearboxEnabled)
    {
        m_gearboxPhyMap = gearbox.loadPhyMap(tmpGearboxTable);
        m_gearboxInterfaceMap = gearbox.loadInterfaceMap(tmpGearboxTable);
        m_gearboxLaneMap = gearbox.loadLaneMap(tmpGearboxTable);
        m_gearboxPortMap = gearbox.loadPortMap(tmpGearboxTable);

        SWSS_LOG_NOTICE("BOX: m_gearboxPhyMap size       = %d.", (int) m_gearboxPhyMap.size());
        SWSS_LOG_NOTICE("BOX: m_gearboxInterfaceMap size = %d.", (int) m_gearboxInterfaceMap.size());
        SWSS_LOG_NOTICE("BOX: m_gearboxLaneMap size      = %d.", (int) m_gearboxLaneMap.size());
        SWSS_LOG_NOTICE("BOX: m_gearboxPortMap size      = %d.", (int) m_gearboxPortMap.size());
    }
}

/*
 * Create both the system-side and line-side gearbox ports for the associated
 * PHY and connect the ports.
 *
 */
bool PortsOrch::initGearboxPort(Port &port)
{
    vector<sai_attribute_t> attrs;
    vector<uint32_t> lanes;
    vector<uint32_t> vals;
    sai_attribute_t attr;
    sai_object_id_t systemPort;
    sai_object_id_t linePort;
    sai_object_id_t connector;
    sai_object_id_t phyOid;
    sai_status_t status;
    string phyOidStr;
    int phy_id;

    SWSS_LOG_ENTER();

    if (m_gearboxEnabled)
    {
        if (m_gearboxInterfaceMap.find(port.m_index) != m_gearboxInterfaceMap.end())
        {
            SWSS_LOG_NOTICE("BOX: port_id:0x%" PRIx64 " index:%d alias:%s", port.m_port_id, port.m_index, port.m_alias.c_str());

            phy_id = m_gearboxInterfaceMap[port.m_index].phy_id;
            phyOidStr = m_gearboxPhyMap[phy_id].phy_oid;

            if (phyOidStr.size() == 0)
            {
                SWSS_LOG_ERROR("BOX: Gearbox PHY phy_id:%d has an invalid phy_oid", phy_id);
                return false;
            }

            sai_deserialize_object_id(phyOidStr, phyOid);

            /* Create SYSTEM-SIDE port */
            attrs.clear();

            attr.id = SAI_PORT_ATTR_ADMIN_STATE;
            attr.value.booldata = port.m_admin_state_up;
            attrs.push_back(attr);

            attr.id = SAI_PORT_ATTR_SPEED;
            attr.value.u32 = (uint32_t) m_gearboxPortMap[port.m_index].system_speed;
            if (isSpeedSupported(port.m_alias, port.m_port_id, attr.value.u32))
            {
                attrs.push_back(attr);
            }

            attr.id = SAI_PORT_ATTR_AUTO_NEG_MODE;
            attr.value.booldata = m_gearboxPortMap[port.m_index].system_auto_neg;
            attrs.push_back(attr);

            attr.id = SAI_PORT_ATTR_FEC_MODE;
            attr.value.s32 = fec_mode_map[m_gearboxPortMap[port.m_index].system_fec];
            attrs.push_back(attr);

            attr.id = SAI_PORT_ATTR_INTERNAL_LOOPBACK_MODE;
            attr.value.u32 = loopback_mode_map[m_gearboxPortMap[port.m_index].system_loopback];
            attrs.push_back(attr);

            attr.id = SAI_PORT_ATTR_LINK_TRAINING_ENABLE;
            attr.value.booldata = m_gearboxPortMap[port.m_index].system_training;
            attrs.push_back(attr);

            attr.id = SAI_PORT_ATTR_HW_LANE_LIST;
            lanes.assign(m_gearboxInterfaceMap[port.m_index].system_lanes.begin(), m_gearboxInterfaceMap[port.m_index].system_lanes.end());
            attr.value.u32list.list = lanes.data();
            attr.value.u32list.count = static_cast<uint32_t>(lanes.size());
            attrs.push_back(attr);

            for (uint32_t i = 0; i < attr.value.u32list.count; i++)
            {
                SWSS_LOG_DEBUG("BOX: list[%d] = %d", i, attr.value.u32list.list[i]);
            }

            status = sai_port_api->create_port(&systemPort, phyOid, static_cast<uint32_t>(attrs.size()), attrs.data());
            if (status != SAI_STATUS_SUCCESS)
            {
                SWSS_LOG_ERROR("BOX: Failed to create Gearbox system-side port for alias:%s port_id:0x%" PRIx64 " index:%d status:%d",
                        port.m_alias.c_str(), port.m_port_id, port.m_index, status);
                return false;
            }
            SWSS_LOG_NOTICE("BOX: Created Gearbox system-side port 0x%" PRIx64 " for alias:%s index:%d",
                    systemPort, port.m_alias.c_str(), port.m_index);

            /* Create LINE-SIDE port */
            attrs.clear();

            attr.id = SAI_PORT_ATTR_ADMIN_STATE;
            attr.value.booldata = port.m_admin_state_up;
            attrs.push_back(attr);

            attr.id = SAI_PORT_ATTR_SPEED;
            attr.value.u32 = (uint32_t) m_gearboxPortMap[port.m_index].line_speed;
            if (isSpeedSupported(port.m_alias, port.m_port_id, attr.value.u32))
            {
                attrs.push_back(attr);
            }

            attr.id = SAI_PORT_ATTR_AUTO_NEG_MODE;
            attr.value.booldata = m_gearboxPortMap[port.m_index].line_auto_neg;
            attrs.push_back(attr);

            attr.id = SAI_PORT_ATTR_FEC_MODE;
            attr.value.s32 = fec_mode_map[m_gearboxPortMap[port.m_index].line_fec];
            attrs.push_back(attr);

            attr.id = SAI_PORT_ATTR_MEDIA_TYPE;
            attr.value.u32 = media_type_map[m_gearboxPortMap[port.m_index].line_media_type];
            attrs.push_back(attr);

            attr.id = SAI_PORT_ATTR_INTERNAL_LOOPBACK_MODE;
            attr.value.u32 = loopback_mode_map[m_gearboxPortMap[port.m_index].line_loopback];
            attrs.push_back(attr);

            attr.id = SAI_PORT_ATTR_LINK_TRAINING_ENABLE;
            attr.value.booldata = m_gearboxPortMap[port.m_index].line_training;
            attrs.push_back(attr);

            attr.id = SAI_PORT_ATTR_INTERFACE_TYPE;
            attr.value.u32 = interface_type_map[m_gearboxPortMap[port.m_index].line_intf_type];
            attrs.push_back(attr);

            attr.id = SAI_PORT_ATTR_ADVERTISED_SPEED;
            vals.assign(m_gearboxPortMap[port.m_index].line_adver_speed.begin(), m_gearboxPortMap[port.m_index].line_adver_speed.end());
            attr.value.u32list.list = vals.data();
            attr.value.u32list.count = static_cast<uint32_t>(vals.size());
            attrs.push_back(attr);

            attr.id = SAI_PORT_ATTR_ADVERTISED_FEC_MODE;
            vals.assign(m_gearboxPortMap[port.m_index].line_adver_fec.begin(), m_gearboxPortMap[port.m_index].line_adver_fec.end());
            attr.value.u32list.list = vals.data();
            attr.value.u32list.count = static_cast<uint32_t>(vals.size());
            attrs.push_back(attr);

            attr.id = SAI_PORT_ATTR_ADVERTISED_AUTO_NEG_MODE;
            attr.value.booldata = m_gearboxPortMap[port.m_index].line_adver_auto_neg;
            attrs.push_back(attr);

            attr.id = SAI_PORT_ATTR_ADVERTISED_ASYMMETRIC_PAUSE_MODE;
            attr.value.booldata = m_gearboxPortMap[port.m_index].line_adver_asym_pause;
            attrs.push_back(attr);

            attr.id = SAI_PORT_ATTR_ADVERTISED_MEDIA_TYPE;
            attr.value.u32 = media_type_map[m_gearboxPortMap[port.m_index].line_adver_media_type];
            attrs.push_back(attr);

            attr.id = SAI_PORT_ATTR_HW_LANE_LIST;
            lanes.assign(m_gearboxInterfaceMap[port.m_index].line_lanes.begin(), m_gearboxInterfaceMap[port.m_index].line_lanes.end());
            attr.value.u32list.list = lanes.data();
            attr.value.u32list.count = static_cast<uint32_t>(lanes.size());
            attrs.push_back(attr);

            for (uint32_t i = 0; i < attr.value.u32list.count; i++)
            {
                SWSS_LOG_DEBUG("BOX: list[%d] = %d", i, attr.value.u32list.list[i]);
            }

            status = sai_port_api->create_port(&linePort, phyOid, static_cast<uint32_t>(attrs.size()), attrs.data());
            if (status != SAI_STATUS_SUCCESS)
            {
                SWSS_LOG_ERROR("BOX: Failed to create Gearbox line-side port for alias:%s port_id:0x%" PRIx64 " index:%d status:%d",
                   port.m_alias.c_str(), port.m_port_id, port.m_index, status);
                return false;
            }
            SWSS_LOG_NOTICE("BOX: Created Gearbox line-side port 0x%" PRIx64 " for alias:%s index:%d",
                linePort, port.m_alias.c_str(), port.m_index);

            /* Connect SYSTEM-SIDE to LINE-SIDE */
            attrs.clear();

            attr.id = SAI_PORT_CONNECTOR_ATTR_SYSTEM_SIDE_PORT_ID;
            attr.value.oid = systemPort;
            attrs.push_back(attr);
            attr.id = SAI_PORT_CONNECTOR_ATTR_LINE_SIDE_PORT_ID;
            attr.value.oid = linePort;
            attrs.push_back(attr);

            status = sai_port_api->create_port_connector(&connector, phyOid, static_cast<uint32_t>(attrs.size()), attrs.data());
            if (status != SAI_STATUS_SUCCESS)
            {
                SWSS_LOG_ERROR("BOX: Failed to connect Gearbox system-side:0x%" PRIx64 " to line-side:0x%" PRIx64 "; status:%d", systemPort, linePort, status);
                return false;
            }

            SWSS_LOG_NOTICE("BOX: Connected Gearbox ports; system-side:0x%" PRIx64 " to line-side:0x%" PRIx64, systemPort, linePort);
            m_gearboxPortListLaneMap[port.m_port_id] = make_tuple(systemPort, linePort);
        }
    }
    return true;
}
<|MERGE_RESOLUTION|>--- conflicted
+++ resolved
@@ -2836,19 +2836,6 @@
                         it++;
                         continue;
                     }
-<<<<<<< HEAD
-=======
-
-                    gNeighOrch->ifChangeInformNextHop(alias,
-                                                 (operation_status == "up"));
-                    Port lag;
-                    if (getPort(alias, lag))
-                    {
-                        operation_status_changed =
-                           (string_oper_status.at(operation_status) !=
-                                                    lag.m_oper_status);
-                    }
->>>>>>> c975c8df
                 }
             }
 
