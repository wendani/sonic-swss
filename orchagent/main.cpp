extern "C" {
#include "sai.h"
#include "saistatus.h"
}

#include <fstream>
#include <iostream>
#include <map>
#include <mutex>
#include <thread>
#include <chrono>
#include <getopt.h>
#include <unistd.h>

#include <sairedis.h>
#include <logger.h>

#include "orchdaemon.h"
#include "saihelper.h"
#include "notifications.h"
#include <signal.h>

using namespace std;
using namespace swss;

extern sai_switch_api_t *sai_switch_api;
extern sai_router_interface_api_t *sai_router_intfs_api;

#define UNREFERENCED_PARAMETER(P)       (P)

/* Global variables */
sai_object_id_t gVirtualRouterId;
sai_object_id_t gUnderlayIfId;
sai_object_id_t gSwitchId = SAI_NULL_OBJECT_ID;
MacAddress gMacAddress;

#define DEFAULT_BATCH_SIZE  128
int gBatchSize = DEFAULT_BATCH_SIZE;

bool gSairedisRecord = true;
bool gSwssRecord = true;
bool gLogRotate = false;
ofstream gRecordOfs;
string gRecordFile;

/* Global database mutex */
mutex gDbMutex;

void usage()
{
    cout << "usage: orchagent [-h] [-r record_type] [-d record_location] [-b batch_size] [-m MAC]" << endl;
    cout << "    -h: display this message" << endl;
    cout << "    -r record_type: record orchagent logs with type (default 3)" << endl;
    cout << "                    0: do not record logs" << endl;
    cout << "                    1: record SAI call sequence as sairedis*.rec" << endl;
    cout << "                    2: record SwSS task sequence as swss*.rec" << endl;
    cout << "                    3: enable both above two records" << endl;
    cout << "    -d record_location: set record logs folder location (default .)" << endl;
    cout << "    -b batch_size: set consumer table pop operation batch size (default 128)" << endl;
    cout << "    -m MAC: set switch MAC address" << endl;
}

void sighup_handler(int signo)
{
    /*
     * Don't do any logging since they are using mutexes.
     */
    gLogRotate = true;

    sai_attribute_t attr;
    attr.id = SAI_REDIS_SWITCH_ATTR_PERFORM_LOG_ROTATE;
    attr.value.booldata = true;

    if (sai_switch_api != NULL)
    {
        sai_switch_api->set_switch_attribute(gSwitchId, &attr);
    }
}

int main(int argc, char **argv)
{
    swss::Logger::linkToDbNative("orchagent");

    SWSS_LOG_ENTER();

    if (signal(SIGHUP, sighup_handler) == SIG_ERR)
    {
        SWSS_LOG_ERROR("failed to setup SIGHUP action");
        exit(1);
    }

    int opt;
    sai_status_t status;

    string record_location = ".";

    while ((opt = getopt(argc, argv, "b:m:r:d:h")) != -1)
    {
        switch (opt)
        {
        case 'b':
            gBatchSize = atoi(optarg);
            break;
        case 'm':
            gMacAddress = MacAddress(optarg);
            break;
        case 'r':
            if (!strcmp(optarg, "0"))
            {
                gSairedisRecord = false;
                gSwssRecord = false;
            }
            else if (!strcmp(optarg, "1"))
            {
                gSwssRecord = false;
            }
            else if (!strcmp(optarg, "2"))
            {
                gSairedisRecord = false;
            }
            else if (!strcmp(optarg, "3"))
            {
                continue; /* default behavior */
            }
            else
            {
                usage();
                exit(EXIT_FAILURE);
            }
            break;
        case 'd':
            record_location = optarg;
            if (access(record_location.c_str(), W_OK))
            {
                SWSS_LOG_ERROR("Failed to access writable directory %s", record_location.c_str());
                exit(EXIT_FAILURE);
            }
            break;
        case 'h':
            usage();
            exit(EXIT_SUCCESS);
        default: /* '?' */
            exit(EXIT_FAILURE);
        }
    }

    SWSS_LOG_NOTICE("--- Starting Orchestration Agent ---");

    initSaiApi();
    initSaiRedis(record_location);

    sai_attribute_t attr;
    vector<sai_attribute_t> attrs;

    attr.id = SAI_SWITCH_ATTR_INIT_SWITCH;
    attr.value.booldata = true;
    attrs.push_back(attr);

<<<<<<< HEAD
    attr.id = SAI_SWITCH_ATTR_FDB_EVENT_NOTIFY;
    attr.value.ptr = (void *)on_fdb_event;
    attrs.push_back(attr);
=======
    /* Disable/enable SwSS recording */
    if (gSwssRecord)
    {
        gRecordFile = record_location + "/" + "swss.rec";
        gRecordOfs.open(gRecordFile, std::ofstream::out | std::ofstream::app);
        if (!gRecordOfs.is_open())
        {
            SWSS_LOG_ERROR("Failed to open SwSS recording file %s", gRecordFile.c_str());
            exit(EXIT_FAILURE);
        }
    }
>>>>>>> 3223732b

    attr.id = SAI_SWITCH_ATTR_PORT_STATE_CHANGE_NOTIFY;
    attr.value.ptr = (void *)on_port_state_change;
    attrs.push_back(attr);

    attr.id = SAI_SWITCH_ATTR_SHUTDOWN_REQUEST_NOTIFY;
    attr.value.ptr = (void *)on_switch_shutdown_request;
    attrs.push_back(attr);

    if (gMacAddress)
    {
        attr.id = SAI_SWITCH_ATTR_SRC_MAC_ADDRESS;
        memcpy(attr.value.mac, gMacAddress.getMac(), 6);
        attrs.push_back(attr);
    }

    status = sai_switch_api->create_switch(&gSwitchId, (uint32_t)attrs.size(), attrs.data());
    if (status != SAI_STATUS_SUCCESS)
    {
        SWSS_LOG_ERROR("Failed to create a switch, rv:%d", status);
        exit(EXIT_FAILURE);
    }
    SWSS_LOG_NOTICE("Create a switch");

    /* Get switch source MAC address if not provided */
    if (!gMacAddress)
    {
        attr.id = SAI_SWITCH_ATTR_SRC_MAC_ADDRESS;
        status = sai_switch_api->get_switch_attribute(gSwitchId, 1, &attr);
        if (status != SAI_STATUS_SUCCESS)
        {
            SWSS_LOG_ERROR("Failed to get MAC address from switch, rv:%d", status);
            exit(EXIT_FAILURE);
        }
        else
        {
            gMacAddress = attr.value.mac;
        }
    }

    /* Get the default virtual router ID */
    attr.id = SAI_SWITCH_ATTR_DEFAULT_VIRTUAL_ROUTER_ID;

    status = sai_switch_api->get_switch_attribute(gSwitchId, 1, &attr);
    if (status != SAI_STATUS_SUCCESS)
    {
        SWSS_LOG_ERROR("Fail to get switch virtual router ID %d", status);
        exit(EXIT_FAILURE);
    }

    gVirtualRouterId = attr.value.oid;
    SWSS_LOG_NOTICE("Get switch virtual router ID %lx", gVirtualRouterId);

    /* Create a loopback underlay router interface */
    vector<sai_attribute_t> underlay_intf_attrs;

    sai_attribute_t underlay_intf_attr;
    underlay_intf_attr.id = SAI_ROUTER_INTERFACE_ATTR_VIRTUAL_ROUTER_ID;
    underlay_intf_attr.value.oid = gVirtualRouterId;
    underlay_intf_attrs.push_back(underlay_intf_attr);

    underlay_intf_attr.id = SAI_ROUTER_INTERFACE_ATTR_TYPE;
    underlay_intf_attr.value.s32 = SAI_ROUTER_INTERFACE_TYPE_LOOPBACK;
    underlay_intf_attrs.push_back(underlay_intf_attr);

    status = sai_router_intfs_api->create_router_interface(&gUnderlayIfId, gSwitchId, (uint32_t)underlay_intf_attrs.size(), underlay_intf_attrs.data());
    if (status != SAI_STATUS_SUCCESS)
    {
        SWSS_LOG_ERROR("Failed to create underlay router interface %d", status);
        exit(EXIT_FAILURE);
    }

    SWSS_LOG_NOTICE("Created underlay router interface ID %lx", gUnderlayIfId);

    /* Initialize orchestration components */
    DBConnector *appl_db = new DBConnector(APPL_DB, DBConnector::DEFAULT_UNIXSOCKET, 0);
    OrchDaemon *orchDaemon = new OrchDaemon(appl_db);
    if (!orchDaemon->init())
    {
        SWSS_LOG_ERROR("Failed to initialize orchstration daemon");
        exit(EXIT_FAILURE);
    }

    try
    {
        SWSS_LOG_NOTICE("Notify syncd APPLY_VIEW");

        attr.id = SAI_REDIS_SWITCH_ATTR_NOTIFY_SYNCD;
        attr.value.s32 = SAI_REDIS_NOTIFY_SYNCD_APPLY_VIEW;
        status = sai_switch_api->set_switch_attribute(gSwitchId, &attr);

        if (status != SAI_STATUS_SUCCESS)
        {
            SWSS_LOG_ERROR("Failed to notify syncd APPLY_VIEW %d", status);
            exit(EXIT_FAILURE);
        }

        orchDaemon->start();
    }
    catch (char const *e)
    {
        SWSS_LOG_ERROR("Exception: %s", e);
    }
    catch (exception& e)
    {
        SWSS_LOG_ERROR("Failed due to exception: %s", e.what());
    }

    return 0;
}<|MERGE_RESOLUTION|>--- conflicted
+++ resolved
@@ -156,11 +156,10 @@
     attr.value.booldata = true;
     attrs.push_back(attr);
 
-<<<<<<< HEAD
     attr.id = SAI_SWITCH_ATTR_FDB_EVENT_NOTIFY;
     attr.value.ptr = (void *)on_fdb_event;
     attrs.push_back(attr);
-=======
+
     /* Disable/enable SwSS recording */
     if (gSwssRecord)
     {
@@ -172,7 +171,6 @@
             exit(EXIT_FAILURE);
         }
     }
->>>>>>> 3223732b
 
     attr.id = SAI_SWITCH_ATTR_PORT_STATE_CHANGE_NOTIFY;
     attr.value.ptr = (void *)on_port_state_change;
