--- conflicted
+++ resolved
@@ -12,59 +12,21 @@
 #include <getopt.h>
 #include <unistd.h>
 
-<<<<<<< HEAD
-#include "orchdaemon.h"
-#include "logger.h"
-#include "notifications.h"
-#include <sairedis.h>
-
-=======
 #include <sairedis.h>
 #include <logger.h>
 
 #include "orchdaemon.h"
 #include "saihelper.h"
+#include "notifications.h"
 #include <signal.h>
->>>>>>> 179daacb
 
 using namespace std;
 using namespace swss;
 
-<<<<<<< HEAD
-#define UNREFERENCED_PARAMETER(P)       (P)
-
-/* Initialize all global api pointers */
-sai_switch_api_t*           sai_switch_api;
-sai_bridge_api_t*           sai_bridge_api;
-sai_virtual_router_api_t*   sai_virtual_router_api;
-sai_port_api_t*             sai_port_api;
-sai_vlan_api_t*             sai_vlan_api;
-sai_router_interface_api_t* sai_router_intfs_api;
-sai_hostif_api_t*           sai_hostif_api;
-sai_neighbor_api_t*         sai_neighbor_api;
-sai_next_hop_api_t*         sai_next_hop_api;
-sai_next_hop_group_api_t*   sai_next_hop_group_api;
-sai_route_api_t*            sai_route_api;
-sai_lag_api_t*              sai_lag_api;
-sai_policer_api_t*          sai_policer_api;
-sai_tunnel_api_t*           sai_tunnel_api;
-sai_queue_api_t*            sai_queue_api;
-sai_scheduler_api_t*        sai_scheduler_api;
-sai_scheduler_group_api_t*  sai_scheduler_group_api;
-sai_wred_api_t*             sai_wred_api;
-sai_qos_map_api_t*          sai_qos_map_api;
-sai_buffer_api_t*           sai_buffer_api;
-sai_acl_api_t*              sai_acl_api;
-sai_mirror_api_t*           sai_mirror_api;
-sai_fdb_api_t*              sai_fdb_api;
-=======
-extern sai_switch_notification_t switch_notifications;
-
 extern sai_switch_api_t *sai_switch_api;
 extern sai_router_interface_api_t *sai_router_intfs_api;
 
 #define UNREFERENCED_PARAMETER(P)       (P)
->>>>>>> 179daacb
 
 /* Global variables */
 sai_object_id_t gVirtualRouterId;
@@ -84,113 +46,6 @@
 /* Global database mutex */
 mutex gDbMutex;
 
-<<<<<<< HEAD
-const char *test_profile_get_value (
-    _In_ sai_switch_profile_id_t profile_id,
-    _In_ const char *variable)
-{
-    SWSS_LOG_ENTER();
-
-    auto it = gProfileMap.find(variable);
-
-    if (it == gProfileMap.end())
-        return NULL;
-    return it->second.c_str();
-}
-
-int test_profile_get_next_value (
-    _In_ sai_switch_profile_id_t profile_id,
-    _Out_ const char **variable,
-    _Out_ const char **value)
-{
-    SWSS_LOG_ENTER();
-
-    static auto it = gProfileMap.begin();
-
-    if (value == NULL)
-    {
-        // Restarts enumeration
-        it = gProfileMap.begin();
-    }
-    else if (it == gProfileMap.end())
-    {
-        return -1;
-    }
-    else
-    {
-        *variable = it->first.c_str();
-        *value = it->second.c_str();
-        it++;
-    }
-
-    if (it != gProfileMap.end())
-        return 0;
-    else
-        return -1;
-}
-
-const service_method_table_t test_services = {
-    test_profile_get_value,
-    test_profile_get_next_value
-};
-
-void initSaiApi()
-{
-    SWSS_LOG_ENTER();
-
-    sai_api_initialize(0, (service_method_table_t *)&test_services);
-
-    sai_api_query(SAI_API_SWITCH,               (void **)&sai_switch_api);
-    sai_api_query(SAI_API_BRIDGE,               (void **)&sai_bridge_api);
-    sai_api_query(SAI_API_VIRTUAL_ROUTER,       (void **)&sai_virtual_router_api);
-    sai_api_query(SAI_API_PORT,                 (void **)&sai_port_api);
-    sai_api_query(SAI_API_FDB,                  (void **)&sai_fdb_api);
-    sai_api_query(SAI_API_VLAN,                 (void **)&sai_vlan_api);
-    sai_api_query(SAI_API_HOSTIF,               (void **)&sai_hostif_api);
-    sai_api_query(SAI_API_MIRROR,               (void **)&sai_mirror_api);
-    sai_api_query(SAI_API_ROUTER_INTERFACE,     (void **)&sai_router_intfs_api);
-    sai_api_query(SAI_API_NEIGHBOR,             (void **)&sai_neighbor_api);
-    sai_api_query(SAI_API_NEXT_HOP,             (void **)&sai_next_hop_api);
-    sai_api_query(SAI_API_NEXT_HOP_GROUP,       (void **)&sai_next_hop_group_api);
-    sai_api_query(SAI_API_ROUTE,                (void **)&sai_route_api);
-    sai_api_query(SAI_API_LAG,                  (void **)&sai_lag_api);
-    sai_api_query(SAI_API_POLICER,              (void **)&sai_policer_api);
-    sai_api_query(SAI_API_TUNNEL,               (void **)&sai_tunnel_api);
-    sai_api_query(SAI_API_QUEUE,                (void **)&sai_queue_api);
-    sai_api_query(SAI_API_SCHEDULER,            (void **)&sai_scheduler_api);
-    sai_api_query(SAI_API_WRED,                 (void **)&sai_wred_api);
-    sai_api_query(SAI_API_QOS_MAP,              (void **)&sai_qos_map_api);
-    sai_api_query(SAI_API_BUFFER,               (void **)&sai_buffer_api);
-    sai_api_query(SAI_API_SCHEDULER_GROUP,      (void **)&sai_scheduler_group_api);
-    sai_api_query(SAI_API_ACL,                  (void **)&sai_acl_api);
-
-    sai_log_set(SAI_API_SWITCH,                 SAI_LOG_LEVEL_NOTICE);
-    sai_log_set(SAI_API_BRIDGE,                 SAI_LOG_LEVEL_NOTICE);
-    sai_log_set(SAI_API_VIRTUAL_ROUTER,         SAI_LOG_LEVEL_NOTICE);
-    sai_log_set(SAI_API_PORT,                   SAI_LOG_LEVEL_NOTICE);
-    sai_log_set(SAI_API_FDB,                    SAI_LOG_LEVEL_NOTICE);
-    sai_log_set(SAI_API_VLAN,                   SAI_LOG_LEVEL_NOTICE);
-    sai_log_set(SAI_API_HOSTIF,                 SAI_LOG_LEVEL_NOTICE);
-    sai_log_set(SAI_API_MIRROR,                 SAI_LOG_LEVEL_NOTICE);
-    sai_log_set(SAI_API_ROUTER_INTERFACE,       SAI_LOG_LEVEL_NOTICE);
-    sai_log_set(SAI_API_NEIGHBOR,               SAI_LOG_LEVEL_NOTICE);
-    sai_log_set(SAI_API_NEXT_HOP,               SAI_LOG_LEVEL_NOTICE);
-    sai_log_set(SAI_API_NEXT_HOP_GROUP,         SAI_LOG_LEVEL_NOTICE);
-    sai_log_set(SAI_API_ROUTE,                  SAI_LOG_LEVEL_NOTICE);
-    sai_log_set(SAI_API_LAG,                    SAI_LOG_LEVEL_NOTICE);
-    sai_log_set(SAI_API_POLICER,                SAI_LOG_LEVEL_NOTICE);
-    sai_log_set(SAI_API_TUNNEL,                 SAI_LOG_LEVEL_NOTICE);
-    sai_log_set(SAI_API_QUEUE,                  SAI_LOG_LEVEL_NOTICE);
-    sai_log_set(SAI_API_SCHEDULER,              SAI_LOG_LEVEL_NOTICE);
-    sai_log_set(SAI_API_WRED,                   SAI_LOG_LEVEL_NOTICE);
-    sai_log_set(SAI_API_QOS_MAP,                SAI_LOG_LEVEL_NOTICE);
-    sai_log_set(SAI_API_BUFFER,                 SAI_LOG_LEVEL_NOTICE);
-    sai_log_set(SAI_API_SCHEDULER_GROUP,        SAI_LOG_LEVEL_NOTICE);
-    sai_log_set(SAI_API_ACL,                    SAI_LOG_LEVEL_NOTICE);
-}
-
-=======
->>>>>>> 179daacb
 string getTimestamp()
 {
     char buffer[64];
@@ -231,31 +86,21 @@
 
     if (sai_switch_api != NULL)
     {
-        sai_switch_api->set_switch_attribute(&attr);
+        sai_switch_api->set_switch_attribute(gSwitchId, &attr);
     }
 }
 
 int main(int argc, char **argv)
 {
-    /*
-     * We want to log orch agent main entry in syslog to distinguish orchagent
-     * restarts.
-     */
-    swss::Logger::getInstance().setMinPrio(swss::Logger::SWSS_DEBUG);
+    swss::Logger::linkToDbNative("orchagent");
 
     SWSS_LOG_ENTER();
 
-<<<<<<< HEAD
-    swss::Logger::getInstance().setMinPrio(swss::Logger::SWSS_NOTICE);
-
-    swss::Logger::linkToDbNative("orchagent");
-=======
     if (signal(SIGHUP, sighup_handler) == SIG_ERR)
     {
         SWSS_LOG_ERROR("failed to setup SIGHUP action");
         exit(1);
     }
->>>>>>> 179daacb
 
     int opt;
     sai_status_t status;
