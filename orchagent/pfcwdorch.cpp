#include <limits.h>
#include <inttypes.h>
#include <unordered_map>
#include "pfcwdorch.h"
#include "sai_serialize.h"
#include "portsorch.h"
#include "converter.h"
#include "redisapi.h"
#include "select.h"
#include "notifier.h"
#include "schema.h"
#include "subscriberstatetable.h"

#define PFC_WD_GLOBAL                   "GLOBAL"
#define PFC_WD_ACTION                   "action"
#define PFC_WD_DETECTION_TIME           "detection_time"
#define PFC_WD_RESTORATION_TIME         "restoration_time"
#define BIG_RED_SWITCH_FIELD            "BIG_RED_SWITCH"
#define PFC_WD_IN_STORM                 "storm"

#define PFC_WD_DETECTION_TIME_MAX       (5 * 1000)
#define PFC_WD_DETECTION_TIME_MIN       100
#define PFC_WD_RESTORATION_TIME_MAX     (60 * 1000)
#define PFC_WD_RESTORATION_TIME_MIN     100
#define PFC_WD_POLL_TIMEOUT             5000
#define SAI_PORT_STAT_PFC_PREFIX        "SAI_PORT_STAT_PFC_"
#define PFC_WD_TC_MAX 8
#define COUNTER_CHECK_POLL_TIMEOUT_SEC  1

extern sai_port_api_t *sai_port_api;
extern sai_queue_api_t *sai_queue_api;

extern PortsOrch *gPortsOrch;

template <typename DropHandler, typename ForwardHandler>
PfcWdOrch<DropHandler, ForwardHandler>::PfcWdOrch(DBConnector *db, vector<string> &tableNames):
    Orch(db, tableNames),
    m_countersDb(new DBConnector("COUNTERS_DB", 0)),
    m_countersTable(new Table(m_countersDb.get(), COUNTERS_TABLE))
{
    SWSS_LOG_ENTER();
}


template <typename DropHandler, typename ForwardHandler>
PfcWdOrch<DropHandler, ForwardHandler>::~PfcWdOrch(void)
{
    SWSS_LOG_ENTER();
}

template <typename DropHandler, typename ForwardHandler>
void PfcWdOrch<DropHandler, ForwardHandler>::doTask(Consumer& consumer)
{
    SWSS_LOG_ENTER();

    if (!gPortsOrch->allPortsReady())
    {
        return;
    }

    if ((consumer.getDbName() == "CONFIG_DB") && (consumer.getTableName() == CFG_PFC_WD_TABLE_NAME))
    {
        auto it = consumer.m_toSync.begin();
        while (it != consumer.m_toSync.end())
        {
            KeyOpFieldsValuesTuple t = it->second;

            string key = kfvKey(t);
            string op = kfvOp(t);

            task_process_status task_status = task_process_status::task_ignore;
            if (op == SET_COMMAND)
            {
                task_status = createEntry(key, kfvFieldsValues(t));
            }
            else if (op == DEL_COMMAND)
            {
                task_status = deleteEntry(key);
            }
            else
            {
                task_status = task_process_status::task_invalid_entry;
                SWSS_LOG_ERROR("Unknown operation type %s\n", op.c_str());
            }
            switch (task_status)
            {
                case task_process_status::task_success:
                    consumer.m_toSync.erase(it++);
                    break;
                case task_process_status::task_need_retry:
                    SWSS_LOG_INFO("Failed to process PFC watchdog %s task, retry it", op.c_str());
                    ++it;
                    break;
                case task_process_status::task_invalid_entry:
                    SWSS_LOG_ERROR("Failed to process PFC watchdog %s task, invalid entry", op.c_str());
                    consumer.m_toSync.erase(it++);
                    break;
                default:
                    SWSS_LOG_ERROR("Invalid task status %d", task_status);
                    consumer.m_toSync.erase(it++);
                    break;
            }
        }
    }
}

template <typename DropHandler, typename ForwardHandler>
template <typename T>
string PfcWdSwOrch<DropHandler, ForwardHandler>::counterIdsToStr(
        const vector<T> ids, string (*convert)(T))
{
    SWSS_LOG_ENTER();

    string str;

    for (const auto& i: ids)
    {
        str += convert(i) + ",";
    }

    // Remove trailing ','
    if (!str.empty())
    {
        str.pop_back();
    }

    return str;
}

template <typename DropHandler, typename ForwardHandler>
PfcWdAction PfcWdOrch<DropHandler, ForwardHandler>::deserializeAction(const string& key)
{
    SWSS_LOG_ENTER();

    const map<string, PfcWdAction> actionMap =
    {
        { "forward", PfcWdAction::PFC_WD_ACTION_FORWARD },
        { "drop", PfcWdAction::PFC_WD_ACTION_DROP },
        { "alert", PfcWdAction::PFC_WD_ACTION_ALERT },
    };

    if (actionMap.find(key) == actionMap.end())
    {
        return PfcWdAction::PFC_WD_ACTION_UNKNOWN;
    }

    return actionMap.at(key);
}

template <typename DropHandler, typename ForwardHandler>
string PfcWdOrch<DropHandler, ForwardHandler>::serializeAction(const PfcWdAction& action)
{
    SWSS_LOG_ENTER();

    const map<PfcWdAction, string> actionMap =
    {
        { PfcWdAction::PFC_WD_ACTION_FORWARD, "forward" },
        { PfcWdAction::PFC_WD_ACTION_DROP, "drop" },
        { PfcWdAction::PFC_WD_ACTION_ALERT, "alert" },
    };

    if (actionMap.find(action) == actionMap.end())
    {
        return "unknown";
    }

    return actionMap.at(action);
}


template <typename DropHandler, typename ForwardHandler>
task_process_status PfcWdOrch<DropHandler, ForwardHandler>::createEntry(const string& key,
        const vector<FieldValueTuple>& data)
{
    SWSS_LOG_ENTER();

    uint32_t detectionTime = 0;
    uint32_t restorationTime = 0;
    // According to requirements, drop action is default
    PfcWdAction action = PfcWdAction::PFC_WD_ACTION_DROP; 
    Port port;
    if (!gPortsOrch->getPort(key, port))
    {
        SWSS_LOG_ERROR("Invalid port interface %s", key.c_str());
        return task_process_status::task_invalid_entry;
    }

    if (port.m_type != Port::PHY)
    {
        SWSS_LOG_ERROR("Interface %s is not physical port", key.c_str());
        return task_process_status::task_invalid_entry;
    }

    for (auto i : data)
    {
        const auto &field = fvField(i);
        const auto &value = fvValue(i);

        try
        {
            if (field == PFC_WD_DETECTION_TIME)
            {
                detectionTime = to_uint<uint32_t>(
                        value,
                        PFC_WD_DETECTION_TIME_MIN,
                        PFC_WD_DETECTION_TIME_MAX);
            }
            else if (field == PFC_WD_RESTORATION_TIME)
            {
                restorationTime = to_uint<uint32_t>(value,
                        PFC_WD_RESTORATION_TIME_MIN,
                        PFC_WD_RESTORATION_TIME_MAX);
            }
            else if (field == PFC_WD_ACTION)
            {
                action = deserializeAction(value);
                if (action == PfcWdAction::PFC_WD_ACTION_UNKNOWN)
                {
                    SWSS_LOG_ERROR("Invalid PFC Watchdog action %s", value.c_str());
                    return task_process_status::task_invalid_entry;
                }
            }
            else
            {
                SWSS_LOG_ERROR(
                        "Failed to parse PFC Watchdog %s configuration. Unknown attribute %s.\n",
                        key.c_str(),
                        field.c_str());
                return task_process_status::task_invalid_entry;
            }
        }
        catch (const exception& e)
        {
            SWSS_LOG_ERROR(
                    "Failed to parse PFC Watchdog %s attribute %s error: %s.",
                    key.c_str(),
                    field.c_str(),
                    e.what());
            return task_process_status::task_invalid_entry;
        }
        catch (...)
        {
            SWSS_LOG_ERROR(
                    "Failed to parse PFC Watchdog %s attribute %s. Unknown error has been occurred",
                    key.c_str(),
                    field.c_str());
            return task_process_status::task_invalid_entry;
        }
    }

    // Validation
    if (detectionTime == 0)
    {
        SWSS_LOG_ERROR("%s missing", PFC_WD_DETECTION_TIME);
        return task_process_status::task_invalid_entry;
    }

    if (!startWdOnPort(port, detectionTime, restorationTime, action))
    {
        SWSS_LOG_ERROR("Failed to start PFC Watchdog on port %s", port.m_alias.c_str());
        return task_process_status::task_need_retry;
    }

    SWSS_LOG_NOTICE("Started PFC Watchdog on port %s", port.m_alias.c_str());
    return task_process_status::task_success;
}

template <typename DropHandler, typename ForwardHandler>
task_process_status PfcWdOrch<DropHandler, ForwardHandler>::deleteEntry(const string& name)
{
    SWSS_LOG_ENTER();

    Port port;
    gPortsOrch->getPort(name, port);

    if (!stopWdOnPort(port))
    {
        SWSS_LOG_ERROR("Failed to stop PFC Watchdog on port %s", name.c_str());
        return task_process_status::task_failed;
    }

    SWSS_LOG_NOTICE("Stopped PFC Watchdog on port %s", name.c_str());
    return task_process_status::task_success;
}

template <typename DropHandler, typename ForwardHandler>
task_process_status PfcWdSwOrch<DropHandler, ForwardHandler>::createEntry(const string& key,
        const vector<FieldValueTuple>& data)
{
    SWSS_LOG_ENTER();

    if (key == PFC_WD_GLOBAL)
    {
        for (auto valuePair: data)
        {
            const auto &field = fvField(valuePair);
            const auto &value = fvValue(valuePair);

            if (field == POLL_INTERVAL_FIELD)
            {
                vector<FieldValueTuple> fieldValues;
                fieldValues.emplace_back(POLL_INTERVAL_FIELD, value);
                m_flexCounterGroupTable->set(PFC_WD_FLEX_COUNTER_GROUP, fieldValues);
            }
            else if (field == BIG_RED_SWITCH_FIELD)
            {
                SWSS_LOG_NOTICE("Receive brs mode set, %s", value.c_str());
                setBigRedSwitchMode(value);
            }
        }
    }
    else
    {
        return PfcWdOrch<DropHandler, ForwardHandler>::createEntry(key, data);
    }

    return task_process_status::task_success;
}

template <typename DropHandler, typename ForwardHandler>
void PfcWdSwOrch<DropHandler, ForwardHandler>::setBigRedSwitchMode(const string value)
{
    SWSS_LOG_ENTER();

    if (value == "enable")
    {
        // When BIG_RED_SWITCH mode is enabled, pfcwd state machine is automatically disabled
        enableBigRedSwitchMode();
    }
    else if (value == "disable")
    {
        disableBigRedSwitchMode();
    }
    else
    {
        SWSS_LOG_NOTICE("Unsupported BIG_RED_SWITCH mode set input, please use enable or disable");
    }

}

template <typename DropHandler, typename ForwardHandler>
void PfcWdSwOrch<DropHandler, ForwardHandler>::disableBigRedSwitchMode()
{
    SWSS_LOG_ENTER();

    m_bigRedSwitchFlag = false;
    // Disable pfcwdaction handler on each queue if exists.
    for (auto &entry : m_brsEntryMap)
    {
        if (entry.second.handler != nullptr)
        {
            SWSS_LOG_NOTICE(
                    "PFC Watchdog BIG_RED_SWITCH mode disabled on port %s, queue index %d, queue id 0x%" PRIx64 " and port id 0x%" PRIx64 ".",
                    entry.second.portAlias.c_str(),
                    entry.second.index,
                    entry.first,
                    entry.second.portId);

            entry.second.handler->commitCounters();
            entry.second.handler = nullptr;
        }

        auto queueId = entry.first;
        string countersKey = this->getCountersTable()->getTableName() + this->getCountersTable()->getTableNameSeparator()
            + sai_serialize_object_id(queueId);
        this->getCountersDb()->hdel(countersKey, "BIG_RED_SWITCH_MODE");
    }

    m_brsEntryMap.clear();
}

template <typename DropHandler, typename ForwardHandler>
void PfcWdSwOrch<DropHandler, ForwardHandler>::enableBigRedSwitchMode()
{
    SWSS_LOG_ENTER();

    m_bigRedSwitchFlag =  true;
    // Write to database that each queue enables BIG_RED_SWITCH
    auto allPorts = gPortsOrch->getAllPorts();

    for (auto &it: allPorts)
    {
        Port port = it.second;
        uint8_t pfcMaskWdCfg = 0;
        uint8_t dummy = 0;

        if (port.m_type != Port::PHY)
        {
            SWSS_LOG_INFO("Skip non-phy port %s", port.m_alias.c_str());
            continue;
        }

        if (!gPortsOrch->getPortPfc(port.m_port_id, pfcMaskWdCfg, dummy))
        {
            SWSS_LOG_ERROR("Failed to get PFC mask on port %s", port.m_alias.c_str());
            return;
        }

        for (uint8_t i = 0; i < PFC_WD_TC_MAX; i++)
        {
            sai_object_id_t queueId = port.m_queue_ids[i];
            // PFC enable bit not set can be the case that the corresponding TC
            // is lossless, and is currently in PFC storm, with PFC action in act.
            // We pick up such a case to enable big red switch mode by checking if a corresponding
            // entry exists in m_entryMap
            if ((pfcMaskWdCfg & (1 << i)) == 0 && m_entryMap.find(queueId) == m_entryMap.end())
            {
                continue;
            }

            string queueIdStr = sai_serialize_object_id(queueId);

            vector<FieldValueTuple> countersFieldValues;
            countersFieldValues.emplace_back("BIG_RED_SWITCH_MODE", "enable");
            this->getCountersTable()->set(queueIdStr, countersFieldValues);
        }
    }

    // Disable pfcwdaction handler on each queue if exists.
    for (auto & entry: m_entryMap)
    {
        if (entry.second.handler != nullptr)
        {
            entry.second.handler->commitCounters();
            entry.second.handler = nullptr;
            // Remove storm status in APPL_DB for warm-reboot purpose
            string key = m_applTable->getTableName() + m_applTable->getTableNameSeparator() + entry.second.portAlias;
            m_applDb->hdel(key, to_string(entry.second.index));
        }
    }

    // Create pfcwdaction handler on all ports.
    for (auto & it: allPorts)
    {
        Port port = it.second;
        uint8_t pfcMaskWdCfg = 0;
        uint8_t pfcMaskUserCfg = 0;

        if (port.m_type != Port::PHY)
        {
            SWSS_LOG_INFO("Skip non-phy port %s", port.m_alias.c_str());
            continue;
        }

        if (!gPortsOrch->getPortPfc(port.m_port_id, pfcMaskWdCfg, pfcMaskUserCfg))
        {
            SWSS_LOG_ERROR("Failed to get PFC mask on port %s", port.m_alias.c_str());
            return;
        }
        // By removing action handler, we expect PFC bit mask status in asic (pfcwd config) to
        // be the same as user config
        assert(pfcMaskWdCfg == pfcMaskUserCfg);

        for (uint8_t i = 0; i < PFC_WD_TC_MAX; i++)
        {
            if ((pfcMaskUserCfg & (1 << i)) == 0)
            {
                continue;
            }

            sai_object_id_t queueId = port.m_queue_ids[i];
            string queueIdStr = sai_serialize_object_id(queueId);

            auto entry = m_brsEntryMap.emplace(queueId, PfcWdQueueEntry(PfcWdAction::PFC_WD_ACTION_DROP, port.m_port_id, i, port.m_alias)).first;

            if (entry->second.handler== nullptr)
            {
                SWSS_LOG_NOTICE(
                        "PFC Watchdog BIG_RED_SWITCH mode enabled on port %s, queue index %d, queue id 0x%" PRIx64 " and port id 0x%" PRIx64 ".",
                        entry->second.portAlias.c_str(),
                        entry->second.index,
                        entry->first,
                        entry->second.portId);

                entry->second.handler = make_shared<DropHandler>(
                        entry->second.portId,
                        entry->first,
                        entry->second.index,
                        this->getCountersTable());
                entry->second.handler->initCounters();
            }
        }
    }
}

template <typename DropHandler, typename ForwardHandler>
void PfcWdSwOrch<DropHandler, ForwardHandler>::registerPortInWdDb(const Port& port, set<uint8_t>& losslessTc)
{
    SWSS_LOG_ENTER();

    if (!c_portStatIds.empty())
    {
        string key = getFlexCounterTableKey(sai_serialize_object_id(port.m_port_id));
        vector<FieldValueTuple> fieldValues;
        // Only register lossless tc counters in database.
        string str = counterIdsToStr(c_portStatIds, &sai_serialize_port_stat);
        string filteredStr = filterPfcCounters(str, losslessTc);
        fieldValues.emplace_back(PORT_COUNTER_ID_LIST, filteredStr);

        m_flexCounterTable->set(key, fieldValues);
    }
}

template <typename DropHandler, typename ForwardHandler>
void PfcWdSwOrch<DropHandler, ForwardHandler>::registerQueueInWdDb(const Port& port, uint8_t qIdx,
        uint32_t detectionTime, uint32_t restorationTime, PfcWdAction action)
{
    SWSS_LOG_ENTER();

    sai_object_id_t queueId = port.m_queue_ids[qIdx];
    string queueIdStr = sai_serialize_object_id(queueId);

    // Store detection and restoration time for plugins
    vector<FieldValueTuple> countersFieldValues;
    countersFieldValues.emplace_back("PFC_WD_DETECTION_TIME", to_string(detectionTime * 1000));
    // Restoration time is optional
    countersFieldValues.emplace_back("PFC_WD_RESTORATION_TIME",
            restorationTime == 0 ?
            "" :
            to_string(restorationTime * 1000));
    countersFieldValues.emplace_back("PFC_WD_ACTION", this->serializeAction(action));

    this->getCountersTable()->set(queueIdStr, countersFieldValues);

    // We register our queues in PFC_WD table so that syncd will know that it must poll them
    vector<FieldValueTuple> queueFieldValues;

    if (!c_queueStatIds.empty())
    {
        string str = counterIdsToStr(c_queueStatIds, sai_serialize_queue_stat);
        queueFieldValues.emplace_back(QUEUE_COUNTER_ID_LIST, str);
    }

    if (!c_queueAttrIds.empty())
    {
        string str = counterIdsToStr(c_queueAttrIds, sai_serialize_queue_attr);
        queueFieldValues.emplace_back(QUEUE_ATTR_ID_LIST, str);
    }

    // Create internal entry
    m_entryMap.emplace(queueId, PfcWdQueueEntry(action, port.m_port_id, qIdx, port.m_alias));

    string key = getFlexCounterTableKey(queueIdStr);
    m_flexCounterTable->set(key, queueFieldValues);

    // Initialize PFC WD related counters
    PfcWdActionHandler::initWdCounters(
            this->getCountersTable(),
            sai_serialize_object_id(queueId));
}

template <typename DropHandler, typename ForwardHandler>
bool PfcWdSwOrch<DropHandler, ForwardHandler>::registerInWdDb(const Port& port,
        uint32_t detectionTime, uint32_t restorationTime, PfcWdAction action)
{
    SWSS_LOG_ENTER();

    uint8_t dummy = 0;
    uint8_t pfcMaskUserCfg = 0;

    if (!gPortsOrch->getPortPfc(port.m_port_id, dummy, pfcMaskUserCfg))
    {
        SWSS_LOG_ERROR("Failed to get PFC mask on port %s", port.m_alias.c_str());
        return false;
    }

    set<uint8_t> losslessTc;
    for (uint8_t i = 0; i < PFC_WD_TC_MAX; i++)
    {
        if ((pfcMaskUserCfg & (1 << i)) == 0)
        {
            continue;
        }

        SWSS_LOG_NOTICE("Lossless TC %u found on port %s", i, port.m_alias.c_str());
        losslessTc.insert(i);
    }
    if (losslessTc.empty())
    {
        SWSS_LOG_NOTICE("No lossless TC found on port %s", port.m_alias.c_str());
        return false;
    }

    registerPortInWdDb(port, losslessTc);

    for (auto i : losslessTc)
    {
        registerQueueInWdDb(port, i, detectionTime, restorationTime, action);
    }

    // We do NOT need to create ACL table group here. It will be
    // done when ACL tables are bound to ports
    return true;
}

template <typename DropHandler, typename ForwardHandler>
string PfcWdSwOrch<DropHandler, ForwardHandler>::filterPfcCounters(string counters, set<uint8_t>& losslessTc)
{
    SWSS_LOG_ENTER();

    istringstream is(counters);
    string counter;
    string filterCounters;

    while (getline(is, counter, ','))
    {
        size_t index = 0;
        index = counter.find(SAI_PORT_STAT_PFC_PREFIX);
        if (index != 0)
        {
            // non SAI_PORT_STAT_PFC_* counter
            filterCounters = filterCounters + counter + ",";
        }
        else
        {
            // index == 0
            // SAI_PORT_STAT_PFC_* counter
            uint8_t tc = (uint8_t)atoi(counter.substr(index + sizeof(SAI_PORT_STAT_PFC_PREFIX) - 1, 1).c_str());
            if (losslessTc.count(tc))
            {
                filterCounters = filterCounters + counter + ",";
            }
        }
    }

    if (!filterCounters.empty())
    {
        filterCounters.pop_back();
    }

    return filterCounters;
}

template <typename DropHandler, typename ForwardHandler>
string PfcWdSwOrch<DropHandler, ForwardHandler>::getFlexCounterTableKey(string key)
{
    SWSS_LOG_ENTER();

    return string(PFC_WD_FLEX_COUNTER_GROUP) + ":" + key;
}

template <typename DropHandler, typename ForwardHandler>
void PfcWdSwOrch<DropHandler, ForwardHandler>::unregisterPortFromWdDb(const Port& port)
{
    SWSS_LOG_ENTER();

    string key = getFlexCounterTableKey(sai_serialize_object_id(port.m_port_id));
    m_flexCounterTable->del(key);
}

template <typename DropHandler, typename ForwardHandler>
void PfcWdSwOrch<DropHandler, ForwardHandler>::unregisterQueueFromWdDb(const Port& port, uint8_t qIdx)
{
    SWSS_LOG_ENTER();

    sai_object_id_t queueId = port.m_queue_ids[qIdx];
    string key = getFlexCounterTableKey(sai_serialize_object_id(queueId));

    // Unregister in syncd
    m_flexCounterTable->del(key);

    auto entry = m_entryMap.find(queueId);
    if (entry != m_entryMap.end() && entry->second.handler != nullptr)
    {
        entry->second.handler->commitCounters();
    }

    // If a queue is in PFC storm, a call to erase will detach queue
    // from storm action
    m_entryMap.erase(queueId);

<<<<<<< HEAD
    // Clean up
    string countersKey = this->getCountersTable()->getTableName() + this->getCountersTable()->getTableNameSeparator() + sai_serialize_object_id(queueId);
    this->getCountersDb()->hdel(countersKey, {"PFC_WD_DETECTION_TIME", "PFC_WD_RESTORATION_TIME", "PFC_WD_ACTION", "PFC_WD_STATUS"});
}
=======
        auto entry = m_entryMap.find(queueId);
        if (entry != m_entryMap.end() && entry->second.handler != nullptr)
        {
            entry->second.handler->commitCounters();
            // Remove storm status in APPL_DB for warm-reboot purpose
            string key = m_applTable->getTableName() + m_applTable->getTableNameSeparator() + entry->second.portAlias;
            m_applDb->hdel(key, to_string(entry->second.index));
        }
>>>>>>> d8b5e091

template <typename DropHandler, typename ForwardHandler>
void PfcWdSwOrch<DropHandler, ForwardHandler>::unregisterFromWdDb(const Port& port)
{
    SWSS_LOG_ENTER();

<<<<<<< HEAD
    unregisterPortFromWdDb(port);
=======
        // Clean up
        string countersKey = this->getCountersTable()->getTableName() + this->getCountersTable()->getTableNameSeparator()
            + sai_serialize_object_id(queueId);
        this->getCountersDb()->hdel(countersKey, {"PFC_WD_DETECTION_TIME", "PFC_WD_RESTORATION_TIME", "PFC_WD_ACTION", "PFC_WD_STATUS"});
    }
>>>>>>> d8b5e091

    for (uint8_t i = 0; i < PFC_WD_TC_MAX; i++)
    {
        unregisterQueueFromWdDb(port, i);
    }
}

template <typename DropHandler, typename ForwardHandler>
PfcWdSwOrch<DropHandler, ForwardHandler>::PfcWdSwOrch(
        DBConnector *db,
        vector<string> &tableNames,
        const vector<sai_port_stat_t> &portStatIds,
        const vector<sai_queue_stat_t> &queueStatIds,
        const vector<sai_queue_attr_t> &queueAttrIds,
        int pollInterval) :
    PfcWdOrch<DropHandler, ForwardHandler>(db, tableNames),
    m_flexCounterDb(new DBConnector("FLEX_COUNTER_DB", 0)),
    m_flexCounterTable(new ProducerTable(m_flexCounterDb.get(), FLEX_COUNTER_TABLE)),
    m_flexCounterGroupTable(new ProducerTable(m_flexCounterDb.get(), FLEX_COUNTER_GROUP_TABLE)),
    c_portStatIds(portStatIds),
    c_queueStatIds(queueStatIds),
    c_queueAttrIds(queueAttrIds),
    m_pollInterval(pollInterval),
    m_applDb(make_shared<DBConnector>("APPL_DB", 0)),
    m_applTable(make_shared<Table>(m_applDb.get(), APP_PFC_WD_TABLE_NAME "_INSTORM"))
{
    SWSS_LOG_ENTER();

    string platform = getenv("platform") ? getenv("platform") : "";
    if (platform == "")
    {
        SWSS_LOG_ERROR("Platform environment variable is not defined");
        return;
    }

    string detectSha, restoreSha;
    string detectPluginName = "pfc_detect_" + platform + ".lua";
    string restorePluginName = "pfc_restore.lua";

    try
    {
        string detectLuaScript = swss::loadLuaScript(detectPluginName);
        detectSha = swss::loadRedisScript(
                this->getCountersDb().get(),
                detectLuaScript);

        string restoreLuaScript = swss::loadLuaScript(restorePluginName);
        restoreSha = swss::loadRedisScript(
                this->getCountersDb().get(),
                restoreLuaScript);

        vector<FieldValueTuple> fieldValues;
        fieldValues.emplace_back(QUEUE_PLUGIN_FIELD, detectSha + "," + restoreSha);
        fieldValues.emplace_back(POLL_INTERVAL_FIELD, to_string(m_pollInterval));
        fieldValues.emplace_back(STATS_MODE_FIELD, STATS_MODE_READ);
        m_flexCounterGroupTable->set(PFC_WD_FLEX_COUNTER_GROUP, fieldValues);
    }
    catch (...)
    {
        SWSS_LOG_WARN("Lua scripts and polling interval for PFC watchdog were not set successfully");
    }

    auto consumer = new swss::NotificationConsumer(
            this->getCountersDb().get(),
            "PFC_WD_ACTION");
    auto wdNotification = new Notifier(consumer, this, "PFC_WD_ACTION");
    Orch::addExecutor(wdNotification);

    auto interv = timespec { .tv_sec = COUNTER_CHECK_POLL_TIMEOUT_SEC, .tv_nsec = 0 };
    auto timer = new SelectableTimer(interv);
    auto executor = new ExecutableTimer(timer, this, "PFC_WD_COUNTERS_POLL");
    Orch::addExecutor(executor);
    timer->start();

    auto ssTable = new swss::SubscriberStateTable(
            m_applDb.get(), APP_PFC_WD_TABLE_NAME, TableConsumable::DEFAULT_POP_BATCH_SIZE, default_orch_pri);
    auto ssConsumer = new Consumer(ssTable, this, APP_PFC_WD_TABLE_NAME);
    Orch::addExecutor(ssConsumer);
}

template <typename DropHandler, typename ForwardHandler>
PfcWdSwOrch<DropHandler, ForwardHandler>::~PfcWdSwOrch(void)
{
    SWSS_LOG_ENTER();
    m_flexCounterGroupTable->del(PFC_WD_FLEX_COUNTER_GROUP);
}

template <typename DropHandler, typename ForwardHandler>
PfcWdSwOrch<DropHandler, ForwardHandler>::PfcWdQueueEntry::PfcWdQueueEntry(
        PfcWdAction action, sai_object_id_t port, uint8_t idx, string alias) :
    action(action),
    portId(port),
    index(idx),
    portAlias(alias)
{
    SWSS_LOG_ENTER();
}

template <typename DropHandler, typename ForwardHandler>
bool PfcWdSwOrch<DropHandler, ForwardHandler>::startWdOnPort(const Port& port,
        uint32_t detectionTime, uint32_t restorationTime, PfcWdAction action)
{
    SWSS_LOG_ENTER();

    return registerInWdDb(port, detectionTime, restorationTime, action);
}

template <typename DropHandler, typename ForwardHandler>
bool PfcWdSwOrch<DropHandler, ForwardHandler>::stopWdOnPort(const Port& port)
{
    SWSS_LOG_ENTER();

    unregisterFromWdDb(port);

    return true;
}

template <typename DropHandler, typename ForwardHandler>
void PfcWdSwOrch<DropHandler, ForwardHandler>::doTask(Consumer& consumer)
{
    SWSS_LOG_ENTER();

    PfcWdOrch<DropHandler, ForwardHandler>::doTask(consumer);

    if (!gPortsOrch->allPortsReady())
    {
        return;
    }

    if ((consumer.getDbName() == "APPL_DB") && (consumer.getTableName() == APP_PFC_WD_TABLE_NAME))
    {
        auto it = consumer.m_toSync.begin();
        while (it != consumer.m_toSync.end())
        {
            KeyOpFieldsValuesTuple &t = it->second;

            string &key = kfvKey(t);
            Port port;
            if (!gPortsOrch->getPort(key, port))
            {
                SWSS_LOG_ERROR("Invalid port interface %s", key.c_str());
                it = consumer.m_toSync.erase(it);
                continue;
            }
            if (port.m_type != Port::PHY)
            {
                SWSS_LOG_ERROR("Interface %s is not physical port", key.c_str());
                it = consumer.m_toSync.erase(it);
                continue;
            }

            vector<FieldValueTuple> &fvTuples = kfvFieldsValues(t);
            for (const auto &fv : fvTuples)
            {
                int qIdx = -1;
                string q = fvField(fv);
                try
                {
                    qIdx = stoi(q);
                }
                catch (const std::invalid_argument &e)
                {
                    SWSS_LOG_ERROR("Invalid argument %s to %s()", q.c_str(), e.what());
                    continue;
                }
                catch (const std::out_of_range &e)
                {
                    SWSS_LOG_ERROR("Out of range argument %s to %s()", q.c_str(), e.what());
                    continue;
                }

                if ((qIdx < 0) || (static_cast<unsigned int>(qIdx) >= port.m_queue_ids.size()))
                {
                    SWSS_LOG_ERROR("Invalid queue index %d on port %s", qIdx, key.c_str());
                    continue;
                }

                string status = fvValue(fv);
                if (status != PFC_WD_IN_STORM)
                {
                    SWSS_LOG_ERROR("Port %s queue %s not in %s", key.c_str(), q.c_str(), PFC_WD_IN_STORM);
                    continue;
                }

                SWSS_LOG_INFO("Port %s queue %s in status %s ", key.c_str(), q.c_str(), status.c_str());
                if (!startWdActionOnQueue(PFC_WD_IN_STORM, port.m_queue_ids[qIdx]))
                {
                    SWSS_LOG_ERROR("Failed to start PFC watchdog %s action on port %s queue %d", PFC_WD_IN_STORM, key.c_str(), qIdx);
                    continue;
                }
            }

            it = consumer.m_toSync.erase(it);
        }
    }
}

template <typename DropHandler, typename ForwardHandler>
void PfcWdSwOrch<DropHandler, ForwardHandler>::doTask()
{
    SWSS_LOG_ENTER();

    // In the warm-reboot case with ongoing PFC storm,
    // we care about dependency.
    // PFC watchdog should be started on a port queue before
    // a storm action can be taken in effect. The PFC watchdog
    // configuration is stored in CONFIG_DB CFG_PFC_WD_TABLE_NAME,
    // while the ongoing storming port queue is recorded
    // in APPL_DB APP_PFC_WD_TABLE_NAME. We thus invoke the Executor
    // in this order.
    // In the cold-boot case, APP_PFC_WD_TABLE_NAME will not
    // be populated. No dependency is introduced in this case.
    auto *cfg_exec = this->getExecutor(CFG_PFC_WD_TABLE_NAME);
    cfg_exec->drain();

    auto *appl_exec = this->getExecutor(APP_PFC_WD_TABLE_NAME);
    appl_exec->drain();

    for (const auto &it : this->m_consumerMap)
    {
        auto *exec = it.second.get();

        if ((exec == cfg_exec) || (exec == appl_exec))
        {
            continue;
        }
        exec->drain();
    }
}

template <typename DropHandler, typename ForwardHandler>
void PfcWdSwOrch<DropHandler, ForwardHandler>::doTask(swss::NotificationConsumer& wdNotification)
{
    SWSS_LOG_ENTER();

    string queueIdStr;
    string event;
    vector<swss::FieldValueTuple> values;

    wdNotification.pop(queueIdStr, event, values);

    sai_object_id_t queueId = SAI_NULL_OBJECT_ID;
    sai_deserialize_object_id(queueIdStr, queueId);

    if (!startWdActionOnQueue(event, queueId))
    {
        SWSS_LOG_ERROR("Failed to start PFC watchdog %s event action on queue %s", event.c_str(), queueIdStr.c_str());
    }
}

template <typename DropHandler, typename ForwardHandler>
void PfcWdSwOrch<DropHandler, ForwardHandler>::doTask(SelectableTimer &timer)
{
    SWSS_LOG_ENTER();

    for (auto& handlerPair : m_entryMap)
    {
        if (handlerPair.second.handler != nullptr)
        {
            handlerPair.second.handler->commitCounters(true);
        }
    }
}

template <typename DropHandler, typename ForwardHandler>
bool PfcWdSwOrch<DropHandler, ForwardHandler>::startWdActionOnQueue(const string &event, sai_object_id_t queueId)
{
    auto entry = m_entryMap.find(queueId);
    if (entry == m_entryMap.end())
    {
        SWSS_LOG_ERROR("Queue 0x%" PRIx64 " is not registered", queueId);
        return false;
    }

    SWSS_LOG_NOTICE("Receive notification, %s", event.c_str());

    if (m_bigRedSwitchFlag)
    {
        SWSS_LOG_NOTICE("Big_RED_SWITCH mode is on, ignore syncd pfc watchdog notification");
    }
    else if (event == "storm")
    {
        if (entry->second.action == PfcWdAction::PFC_WD_ACTION_ALERT)
        {
            if (entry->second.handler == nullptr)
            {
                SWSS_LOG_NOTICE(
                        "PFC Watchdog detected PFC storm on port %s, queue index %d, queue id 0x%" PRIx64 " and port id 0x%" PRIx64 ".",
                        entry->second.portAlias.c_str(),
                        entry->second.index,
                        entry->first,
                        entry->second.portId);

                entry->second.handler = make_shared<PfcWdActionHandler>(
                        entry->second.portId,
                        entry->first,
                        entry->second.index,
                        this->getCountersTable());
                entry->second.handler->initCounters();
                // Log storm event to APPL_DB for warm-reboot purpose
                string key = m_applTable->getTableName() + m_applTable->getTableNameSeparator() + entry->second.portAlias;
                m_applDb->hset(key, to_string(entry->second.index), PFC_WD_IN_STORM);
            }
        }
        else if (entry->second.action == PfcWdAction::PFC_WD_ACTION_DROP)
        {
            if (entry->second.handler == nullptr)
            {
                SWSS_LOG_NOTICE(
                        "PFC Watchdog detected PFC storm on port %s, queue index %d, queue id 0x%" PRIx64 " and port id 0x%" PRIx64 ".",
                        entry->second.portAlias.c_str(),
                        entry->second.index,
                        entry->first,
                        entry->second.portId);

                entry->second.handler = make_shared<DropHandler>(
                        entry->second.portId,
                        entry->first,
                        entry->second.index,
                        this->getCountersTable());
                entry->second.handler->initCounters();
                // Log storm event to APPL_DB for warm-reboot purpose
                string key = m_applTable->getTableName() + m_applTable->getTableNameSeparator() + entry->second.portAlias;
                m_applDb->hset(key, to_string(entry->second.index), PFC_WD_IN_STORM);
            }
        }
        else if (entry->second.action == PfcWdAction::PFC_WD_ACTION_FORWARD)
        {
            if (entry->second.handler == nullptr)
            {
                SWSS_LOG_NOTICE(
                        "PFC Watchdog detected PFC storm on port %s, queue index %d, queue id 0x%" PRIx64 " and port id 0x%" PRIx64 ".",
                        entry->second.portAlias.c_str(),
                        entry->second.index,
                        entry->first,
                        entry->second.portId);

                entry->second.handler = make_shared<ForwardHandler>(
                        entry->second.portId,
                        entry->first,
                        entry->second.index,
                        this->getCountersTable());
                entry->second.handler->initCounters();
                // Log storm event to APPL_DB for warm-reboot purpose
                string key = m_applTable->getTableName() + m_applTable->getTableNameSeparator() + entry->second.portAlias;
                m_applDb->hset(key, to_string(entry->second.index), PFC_WD_IN_STORM);
            }
        }
        else
        {
            SWSS_LOG_ERROR("Unknown PFC WD action");
            return false;
        }
    }
    else if (event == "restore")
    {
        if (entry->second.handler != nullptr)
        {
            SWSS_LOG_NOTICE(
                    "PFC Watchdog storm restored on port %s, queue index %d, queue id 0x%" PRIx64 " and port id 0x%" PRIx64 ".",
                        entry->second.portAlias.c_str(),
                        entry->second.index,
                        entry->first,
                        entry->second.portId);

            entry->second.handler->commitCounters();
            entry->second.handler = nullptr;
            // Remove storm status in APPL_DB for warm-reboot purpose
            string key = m_applTable->getTableName() + m_applTable->getTableNameSeparator() + entry->second.portAlias;
            m_applDb->hdel(key, to_string(entry->second.index));
        }
    }
    else
    {
        SWSS_LOG_ERROR("Received unknown event from plugin, %s", event.c_str());
        return false;
    }

    return true;
}

template <typename DropHandler, typename ForwardHandler>
bool PfcWdSwOrch<DropHandler, ForwardHandler>::bake()
{
    // clean all *_last and *_LEFT fields in COUNTERS_TABLE
    // to allow warm-reboot pfc detect & restore state machine to enter the same init state as cold-reboot
    vector<string> cKeys;
    this->getCountersTable()->getKeys(cKeys);
    for (const auto &key : cKeys)
    {
        vector<FieldValueTuple> fvTuples;
        this->getCountersTable()->get(key, fvTuples);
        vector<string> wLasts;
        for (const auto &fv : fvTuples)
        {
            if ((fvField(fv).find("_last") != string::npos) || (fvField(fv).find("_LEFT") != string::npos))
            {
                wLasts.push_back(fvField(fv));
            }
        }
        if (!wLasts.empty())
        {
            this->getCountersDb()->hdel(
                this->getCountersTable()->getTableName()
                + this->getCountersTable()->getTableNameSeparator()
                + key,
                wLasts);
        }
    }

    Orch::bake();

    Consumer *consumer = dynamic_cast<Consumer *>(this->getExecutor(APP_PFC_WD_TABLE_NAME));
    if (consumer == NULL)
    {
        SWSS_LOG_ERROR("No consumer %s in Orch", APP_PFC_WD_TABLE_NAME);
        return false;
    }

    size_t refilled = consumer->refillToSync(m_applTable.get());
    SWSS_LOG_NOTICE("Add warm input PFC watchdog State: %s, %zd", APP_PFC_WD_TABLE_NAME, refilled);

    return true;
}

// Trick to keep member functions in a separate file
template class PfcWdSwOrch<PfcWdZeroBufferHandler, PfcWdLossyHandler>;
template class PfcWdSwOrch<PfcWdAclHandler, PfcWdLossyHandler>;<|MERGE_RESOLUTION|>--- conflicted
+++ resolved
@@ -663,42 +663,27 @@
     if (entry != m_entryMap.end() && entry->second.handler != nullptr)
     {
         entry->second.handler->commitCounters();
+        // Remove storm status in APPL_DB for warm-reboot purpose
+        string key = m_applTable->getTableName() + m_applTable->getTableNameSeparator() + entry->second.portAlias;
+        m_applDb->hdel(key, to_string(entry->second.index));
     }
 
     // If a queue is in PFC storm, a call to erase will detach queue
     // from storm action
     m_entryMap.erase(queueId);
 
-<<<<<<< HEAD
     // Clean up
-    string countersKey = this->getCountersTable()->getTableName() + this->getCountersTable()->getTableNameSeparator() + sai_serialize_object_id(queueId);
+    string countersKey = this->getCountersTable()->getTableName() + this->getCountersTable()->getTableNameSeparator()
+        + sai_serialize_object_id(queueId);
     this->getCountersDb()->hdel(countersKey, {"PFC_WD_DETECTION_TIME", "PFC_WD_RESTORATION_TIME", "PFC_WD_ACTION", "PFC_WD_STATUS"});
 }
-=======
-        auto entry = m_entryMap.find(queueId);
-        if (entry != m_entryMap.end() && entry->second.handler != nullptr)
-        {
-            entry->second.handler->commitCounters();
-            // Remove storm status in APPL_DB for warm-reboot purpose
-            string key = m_applTable->getTableName() + m_applTable->getTableNameSeparator() + entry->second.portAlias;
-            m_applDb->hdel(key, to_string(entry->second.index));
-        }
->>>>>>> d8b5e091
 
 template <typename DropHandler, typename ForwardHandler>
 void PfcWdSwOrch<DropHandler, ForwardHandler>::unregisterFromWdDb(const Port& port)
 {
     SWSS_LOG_ENTER();
 
-<<<<<<< HEAD
     unregisterPortFromWdDb(port);
-=======
-        // Clean up
-        string countersKey = this->getCountersTable()->getTableName() + this->getCountersTable()->getTableNameSeparator()
-            + sai_serialize_object_id(queueId);
-        this->getCountersDb()->hdel(countersKey, {"PFC_WD_DETECTION_TIME", "PFC_WD_RESTORATION_TIME", "PFC_WD_ACTION", "PFC_WD_STATUS"});
-    }
->>>>>>> d8b5e091
 
     for (uint8_t i = 0; i < PFC_WD_TC_MAX; i++)
     {
