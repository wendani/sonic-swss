#include <limits.h>
#include <inttypes.h>
#include <unordered_map>
#include "pfcwdorch.h"
#include "sai_serialize.h"
#include "portsorch.h"
#include "converter.h"
#include "redisapi.h"
#include "select.h"
#include "notifier.h"
#include "schema.h"
#include "subscriberstatetable.h"

#define PFC_WD_GLOBAL                   "GLOBAL"
#define PFC_WD_ACTION                   "action"
#define PFC_WD_DETECTION_TIME           "detection_time"
#define PFC_WD_RESTORATION_TIME         "restoration_time"
#define BIG_RED_SWITCH_FIELD            "BIG_RED_SWITCH"
#define PFC_WD_IN_STORM                 "storm"

#define PFC_WD_DETECTION_TIME_MAX       (5 * 1000)
#define PFC_WD_DETECTION_TIME_MIN       100
#define PFC_WD_RESTORATION_TIME_MAX     (60 * 1000)
#define PFC_WD_RESTORATION_TIME_MIN     100
#define PFC_WD_POLL_TIMEOUT             5000
#define SAI_PORT_STAT_PFC_PREFIX        "SAI_PORT_STAT_PFC_"
#define PFC_WD_TC_MAX 8
#define COUNTER_CHECK_POLL_TIMEOUT_SEC  1

extern sai_port_api_t *sai_port_api;
extern sai_queue_api_t *sai_queue_api;

extern PortsOrch *gPortsOrch;

template <typename DropHandler, typename ForwardHandler>
PfcWdOrch<DropHandler, ForwardHandler>::PfcWdOrch(DBConnector *db, vector<string> &tableNames, QosOrch *qosOrch):
    Orch(db, tableNames),
    m_countersDb(new DBConnector("COUNTERS_DB", 0)),
    m_countersTable(new Table(m_countersDb.get(), COUNTERS_TABLE)),
    m_qosOrch(qosOrch)
{
    SWSS_LOG_ENTER();

    m_qosOrch->attach(this);
}


template <typename DropHandler, typename ForwardHandler>
PfcWdOrch<DropHandler, ForwardHandler>::~PfcWdOrch(void)
{
    SWSS_LOG_ENTER();
}

template <typename DropHandler, typename ForwardHandler>
PfcWdOrch<DropHandler, ForwardHandler>::PfcWdCfgEntry::PfcWdCfgEntry(
        uint32_t detectionTime, uint32_t restorationTime, PfcWdAction action) :
    detectionTime(detectionTime),
    restorationTime(restorationTime),
    action(action)
{
    SWSS_LOG_ENTER();
}

template <typename DropHandler, typename ForwardHandler>
void PfcWdOrch<DropHandler, ForwardHandler>::doTask(Consumer& consumer)
{
    SWSS_LOG_ENTER();

    if (!gPortsOrch->allPortsReady())
    {
        return;
    }

    if ((consumer.getDbName() == "CONFIG_DB") && (consumer.getTableName() == CFG_PFC_WD_TABLE_NAME))
    {
        auto it = consumer.m_toSync.begin();
        while (it != consumer.m_toSync.end())
        {
            KeyOpFieldsValuesTuple t = it->second;

            string key = kfvKey(t);
            string op = kfvOp(t);

            task_process_status task_status = task_process_status::task_ignore;
            if (op == SET_COMMAND)
            {
                task_status = createEntry(key, kfvFieldsValues(t));
            }
            else if (op == DEL_COMMAND)
            {
                task_status = deleteEntry(key);
            }
            else
            {
                task_status = task_process_status::task_invalid_entry;
                SWSS_LOG_ERROR("Unknown operation type %s\n", op.c_str());
            }
            switch (task_status)
            {
                case task_process_status::task_success:
                    consumer.m_toSync.erase(it++);
                    break;
                case task_process_status::task_need_retry:
                    SWSS_LOG_INFO("Failed to process PFC watchdog %s task, retry it", op.c_str());
                    ++it;
                    break;
                case task_process_status::task_invalid_entry:
                    SWSS_LOG_ERROR("Failed to process PFC watchdog %s task, invalid entry", op.c_str());
                    consumer.m_toSync.erase(it++);
                    break;
                default:
                    SWSS_LOG_ERROR("Invalid task status %d", task_status);
                    consumer.m_toSync.erase(it++);
                    break;
            }
        }
    }
}

template <typename DropHandler, typename ForwardHandler>
template <typename T>
string PfcWdSwOrch<DropHandler, ForwardHandler>::counterIdsToStr(
        const vector<T> ids, string (*convert)(T))
{
    SWSS_LOG_ENTER();

    string str;

    for (const auto& i: ids)
    {
        str += convert(i) + ",";
    }

    // Remove trailing ','
    if (!str.empty())
    {
        str.pop_back();
    }

    return str;
}

template <typename DropHandler, typename ForwardHandler>
PfcWdAction PfcWdOrch<DropHandler, ForwardHandler>::deserializeAction(const string& key)
{
    SWSS_LOG_ENTER();

    const map<string, PfcWdAction> actionMap =
    {
        { "forward", PfcWdAction::PFC_WD_ACTION_FORWARD },
        { "drop", PfcWdAction::PFC_WD_ACTION_DROP },
        { "alert", PfcWdAction::PFC_WD_ACTION_ALERT },
    };

    if (actionMap.find(key) == actionMap.end())
    {
        return PfcWdAction::PFC_WD_ACTION_UNKNOWN;
    }

    return actionMap.at(key);
}

template <typename DropHandler, typename ForwardHandler>
string PfcWdOrch<DropHandler, ForwardHandler>::serializeAction(const PfcWdAction& action)
{
    SWSS_LOG_ENTER();

    const map<PfcWdAction, string> actionMap =
    {
        { PfcWdAction::PFC_WD_ACTION_FORWARD, "forward" },
        { PfcWdAction::PFC_WD_ACTION_DROP, "drop" },
        { PfcWdAction::PFC_WD_ACTION_ALERT, "alert" },
    };

    if (actionMap.find(action) == actionMap.end())
    {
        return "unknown";
    }

    return actionMap.at(action);
}


template <typename DropHandler, typename ForwardHandler>
task_process_status PfcWdOrch<DropHandler, ForwardHandler>::createEntry(const string& key,
        const vector<FieldValueTuple>& data)
{
    SWSS_LOG_ENTER();

    uint32_t detectionTime = 0;
    uint32_t restorationTime = 0;
    // According to requirements, drop action is default
    PfcWdAction action = PfcWdAction::PFC_WD_ACTION_DROP; 
    Port port;
    if (!gPortsOrch->getPort(key, port))
    {
        SWSS_LOG_ERROR("Invalid port interface %s", key.c_str());
        return task_process_status::task_invalid_entry;
    }

    if (port.m_type != Port::PHY)
    {
        SWSS_LOG_ERROR("Interface %s is not physical port", key.c_str());
        return task_process_status::task_invalid_entry;
    }

    for (auto i : data)
    {
        const auto &field = fvField(i);
        const auto &value = fvValue(i);

        try
        {
            if (field == PFC_WD_DETECTION_TIME)
            {
                detectionTime = to_uint<uint32_t>(
                        value,
                        PFC_WD_DETECTION_TIME_MIN,
                        PFC_WD_DETECTION_TIME_MAX);
            }
            else if (field == PFC_WD_RESTORATION_TIME)
            {
                restorationTime = to_uint<uint32_t>(value,
                        PFC_WD_RESTORATION_TIME_MIN,
                        PFC_WD_RESTORATION_TIME_MAX);
            }
            else if (field == PFC_WD_ACTION)
            {
                action = deserializeAction(value);
                if (action == PfcWdAction::PFC_WD_ACTION_UNKNOWN)
                {
                    SWSS_LOG_ERROR("Invalid PFC Watchdog action %s", value.c_str());
                    return task_process_status::task_invalid_entry;
                }
            }
            else
            {
                SWSS_LOG_ERROR(
                        "Failed to parse PFC Watchdog %s configuration. Unknown attribute %s.\n",
                        key.c_str(),
                        field.c_str());
                return task_process_status::task_invalid_entry;
            }
        }
        catch (const exception& e)
        {
            SWSS_LOG_ERROR(
                    "Failed to parse PFC Watchdog %s attribute %s error: %s.",
                    key.c_str(),
                    field.c_str(),
                    e.what());
            return task_process_status::task_invalid_entry;
        }
        catch (...)
        {
            SWSS_LOG_ERROR(
                    "Failed to parse PFC Watchdog %s attribute %s. Unknown error has been occurred",
                    key.c_str(),
                    field.c_str());
            return task_process_status::task_invalid_entry;
        }
    }

    // Validation
    if (detectionTime == 0)
    {
        SWSS_LOG_ERROR("%s missing", PFC_WD_DETECTION_TIME);
        return task_process_status::task_invalid_entry;
    }
    m_portCfgMap[port.m_alias] = PfcWdCfgEntry(detectionTime, restorationTime, action);

    if (!startWdOnPort(port, detectionTime, restorationTime, action))
    {
<<<<<<< HEAD
        SWSS_LOG_INFO("Failed to start PFC Watchdog on port %s", port.m_alias.c_str());
        return task_process_status::task_failed;
=======
        SWSS_LOG_ERROR("Failed to start PFC Watchdog on port %s", port.m_alias.c_str());
        return task_process_status::task_need_retry;
>>>>>>> 8d8c42ee
    }

    SWSS_LOG_NOTICE("Started PFC Watchdog on port %s", port.m_alias.c_str());
    return task_process_status::task_success;
}

template <typename DropHandler, typename ForwardHandler>
task_process_status PfcWdOrch<DropHandler, ForwardHandler>::deleteEntry(const string& name)
{
    SWSS_LOG_ENTER();

    Port port;
    gPortsOrch->getPort(name, port);

    if (!stopWdOnPort(port))
    {
        SWSS_LOG_ERROR("Failed to stop PFC Watchdog on port %s", name.c_str());
        return task_process_status::task_failed;
    }

    m_portCfgMap.erase(name);

    SWSS_LOG_NOTICE("Stopped PFC Watchdog on port %s", name.c_str());
    return task_process_status::task_success;
}

template <typename DropHandler, typename ForwardHandler>
task_process_status PfcWdSwOrch<DropHandler, ForwardHandler>::createEntry(const string& key,
        const vector<FieldValueTuple>& data)
{
    SWSS_LOG_ENTER();

    if (key == PFC_WD_GLOBAL)
    {
        for (auto valuePair: data)
        {
            const auto &field = fvField(valuePair);
            const auto &value = fvValue(valuePair);

            if (field == POLL_INTERVAL_FIELD)
            {
                vector<FieldValueTuple> fieldValues;
                fieldValues.emplace_back(POLL_INTERVAL_FIELD, value);
                m_flexCounterGroupTable->set(PFC_WD_FLEX_COUNTER_GROUP, fieldValues);
            }
            else if (field == BIG_RED_SWITCH_FIELD)
            {
                SWSS_LOG_NOTICE("Receive brs mode set, %s", value.c_str());
                setBigRedSwitchMode(value);
            }
        }
    }
    else
    {
        return PfcWdOrch<DropHandler, ForwardHandler>::createEntry(key, data);
    }

    return task_process_status::task_success;
}

template <typename DropHandler, typename ForwardHandler>
void PfcWdSwOrch<DropHandler, ForwardHandler>::setBigRedSwitchMode(const string value)
{
    SWSS_LOG_ENTER();

    if (value == "enable")
    {
        // When BIG_RED_SWITCH mode is enabled, pfcwd state machine is automatically disabled
        enableBigRedSwitchMode();
    }
    else if (value == "disable")
    {
        disableBigRedSwitchMode();
    }
    else
    {
        SWSS_LOG_NOTICE("Unsupported BIG_RED_SWITCH mode set input, please use enable or disable");
    }

}

template <typename DropHandler, typename ForwardHandler>
void PfcWdSwOrch<DropHandler, ForwardHandler>::disableBigRedSwitchModeOnQueue(const Port& port, uint8_t qIdx)
{
    SWSS_LOG_ENTER();

    sai_object_id_t queueId = port.m_queue_ids[qIdx];

    auto entryIt = m_brsEntryMap.find(queueId);
    if (entryIt != m_brsEntryMap.end() && entryIt->second.handler != nullptr)
    {
        entryIt->second.handler->commitCounters();
        entryIt->second.handler = nullptr;
    }

    m_brsEntryMap.erase(entryIt);

    string countersKey = this->getCountersTable()->getTableName() + this->getCountersTable()->getTableNameSeparator() + sai_serialize_object_id(queueId);
    this->getCountersDb()->hdel(countersKey, "BIG_RED_SWITCH_MODE");
}

template <typename DropHandler, typename ForwardHandler>
void PfcWdSwOrch<DropHandler, ForwardHandler>::disableBigRedSwitchMode()
{
    SWSS_LOG_ENTER();

    m_bigRedSwitchFlag = false;
    // Disable pfcwdaction handler on each queue if exists.
    for (auto &entry : m_brsEntryMap)
    {
        if (entry.second.handler != nullptr)
        {
            SWSS_LOG_NOTICE(
                    "PFC Watchdog BIG_RED_SWITCH mode disabled on port %s, queue index %d, queue id 0x%" PRIx64 " and port id 0x%" PRIx64 ".",
                    entry.second.portAlias.c_str(),
                    entry.second.index,
                    entry.first,
                    entry.second.portId);

            entry.second.handler->commitCounters();
            entry.second.handler = nullptr;
        }

        auto queueId = entry.first;
        string countersKey = this->getCountersTable()->getTableName() + this->getCountersTable()->getTableNameSeparator() + sai_serialize_object_id(queueId);
        this->getCountersDb()->hdel(countersKey, "BIG_RED_SWITCH_MODE");
    }

    m_brsEntryMap.clear();
}

template <typename DropHandler, typename ForwardHandler>
void PfcWdSwOrch<DropHandler, ForwardHandler>::enableBigRedSwitchModeOnQueue(const Port& port, uint8_t qIdx)
{
    SWSS_LOG_ENTER();

    sai_object_id_t queueId = port.m_queue_ids[qIdx];
    string queueIdStr = sai_serialize_object_id(queueId);

    vector<FieldValueTuple> countersFieldValues;
    countersFieldValues.emplace_back("BIG_RED_SWITCH_MODE", "enable");
    this->getCountersTable()->set(queueIdStr, countersFieldValues);

    auto entry = m_brsEntryMap.emplace(queueId, PfcWdQueueEntry(PfcWdAction::PFC_WD_ACTION_DROP, port.m_port_id, qIdx, port.m_alias)).first;

    if (entry->second.handler == nullptr)
    {
        SWSS_LOG_NOTICE(
                "PFC Watchdog BIG_RED_SWITCH mode enabled on port %s, queue index %d, queue id 0x%" PRIx64 " and port id 0x%" PRIx64 ".",
                entry->second.portAlias.c_str(),
                entry->second.index,
                entry->first,
                entry->second.portId);

        entry->second.handler = make_shared<DropHandler>(
                entry->second.portId,
                entry->first,
                entry->second.index,
                this->getCountersTable());
        entry->second.handler->initCounters();
    }
}

template <typename DropHandler, typename ForwardHandler>
void PfcWdSwOrch<DropHandler, ForwardHandler>::enableBigRedSwitchMode()
{
    SWSS_LOG_ENTER();

    m_bigRedSwitchFlag =  true;
    // Write to database that each queue enables BIG_RED_SWITCH
    auto allPorts = gPortsOrch->getAllPorts();

    for (auto &it: allPorts)
    {
        Port port = it.second;
        uint8_t pfcMaskWdCfg = 0;
        uint8_t dummy = 0;

        if (port.m_type != Port::PHY)
        {
            SWSS_LOG_INFO("Skip non-phy port %s", port.m_alias.c_str());
            continue;
        }

        if (!gPortsOrch->getPortPfc(port.m_port_id, pfcMaskWdCfg, dummy))
        {
            SWSS_LOG_ERROR("Failed to get PFC mask on port %s", port.m_alias.c_str());
            return;
        }

        for (uint8_t i = 0; i < PFC_WD_TC_MAX; i++)
        {
            sai_object_id_t queueId = port.m_queue_ids[i];
            // PFC enable bit not set can be the case that the corresponding TC
            // is lossless, and is currently in PFC storm, with PFC action in act.
            // We pick up such a case to enable big red switch mode by checking if a corresponding
            // entry exists in m_entryMap
            if ((pfcMaskWdCfg & (1 << i)) == 0 && m_entryMap.find(queueId) == m_entryMap.end())
            {
                continue;
            }

            string queueIdStr = sai_serialize_object_id(queueId);

            vector<FieldValueTuple> countersFieldValues;
            countersFieldValues.emplace_back("BIG_RED_SWITCH_MODE", "enable");
            this->getCountersTable()->set(queueIdStr, countersFieldValues);
        }
    }

    // Disable pfcwdaction handler on each queue if exists.
    for (auto & entry: m_entryMap)
    {
        if (entry.second.handler != nullptr)
        {
            entry.second.handler->commitCounters();
            entry.second.handler = nullptr;
        }
    }

    // Create pfcwdaction handler on all ports.
    for (auto & it: allPorts)
    {
        Port port = it.second;
        uint8_t pfcMaskWdCfg = 0;
        uint8_t pfcMaskUserCfg = 0;

        if (port.m_type != Port::PHY)
        {
            SWSS_LOG_INFO("Skip non-phy port %s", port.m_alias.c_str());
            continue;
        }

        if (!gPortsOrch->getPortPfc(port.m_port_id, pfcMaskWdCfg, pfcMaskUserCfg))
        {
            SWSS_LOG_ERROR("Failed to get PFC mask on port %s", port.m_alias.c_str());
            return;
        }
        // By removing action handler, we expect PFC bit mask status in asic (pfcwd config) to
        // be the same as user config
        assert(pfcMaskWdCfg == pfcMaskUserCfg);

        for (uint8_t i = 0; i < PFC_WD_TC_MAX; i++)
        {
            if ((pfcMaskUserCfg & (1 << i)) == 0)
            {
                continue;
            }

            sai_object_id_t queueId = port.m_queue_ids[i];
            string queueIdStr = sai_serialize_object_id(queueId);

            auto entry = m_brsEntryMap.emplace(queueId, PfcWdQueueEntry(PfcWdAction::PFC_WD_ACTION_DROP, port.m_port_id, i, port.m_alias)).first;

            if (entry->second.handler== nullptr)
            {
                SWSS_LOG_NOTICE(
                        "PFC Watchdog BIG_RED_SWITCH mode enabled on port %s, queue index %d, queue id 0x%" PRIx64 " and port id 0x%" PRIx64 ".",
                        entry->second.portAlias.c_str(),
                        entry->second.index,
                        entry->first,
                        entry->second.portId);

                entry->second.handler = make_shared<DropHandler>(
                        entry->second.portId,
                        entry->first,
                        entry->second.index,
                        this->getCountersTable());
                entry->second.handler->initCounters();
            }
        }
    }
}

template <typename DropHandler, typename ForwardHandler>
void PfcWdSwOrch<DropHandler, ForwardHandler>::registerPortInWdDb(const Port& port, set<uint8_t>& losslessTc)
{
    SWSS_LOG_ENTER();

    if (!c_portStatIds.empty())
    {
        string key = getFlexCounterTableKey(sai_serialize_object_id(port.m_port_id));
        vector<FieldValueTuple> fieldValues;
        // Only register lossless tc counters in database.
        string str = counterIdsToStr(c_portStatIds, &sai_serialize_port_stat);
        string filteredStr = filterPfcCounters(str, losslessTc);
        fieldValues.emplace_back(PORT_COUNTER_ID_LIST, filteredStr);

        m_flexCounterTable->set(key, fieldValues);
    }
}

template <typename DropHandler, typename ForwardHandler>
void PfcWdSwOrch<DropHandler, ForwardHandler>::registerQueueInWdDb(const Port& port, uint8_t qIdx,
        uint32_t detectionTime, uint32_t restorationTime, PfcWdAction action)
{
    SWSS_LOG_ENTER();

    sai_object_id_t queueId = port.m_queue_ids[qIdx];
    string queueIdStr = sai_serialize_object_id(queueId);

    // Store detection and restoration time for plugins
    vector<FieldValueTuple> countersFieldValues;
    countersFieldValues.emplace_back("PFC_WD_DETECTION_TIME", to_string(detectionTime * 1000));
    // Restoration time is optional
    countersFieldValues.emplace_back("PFC_WD_RESTORATION_TIME",
            restorationTime == 0 ?
            "" :
            to_string(restorationTime * 1000));
    countersFieldValues.emplace_back("PFC_WD_ACTION", this->serializeAction(action));

    this->getCountersTable()->set(queueIdStr, countersFieldValues);

    // We register our queues in PFC_WD table so that syncd will know that it must poll them
    vector<FieldValueTuple> queueFieldValues;

    if (!c_queueStatIds.empty())
    {
        string str = counterIdsToStr(c_queueStatIds, sai_serialize_queue_stat);
        queueFieldValues.emplace_back(QUEUE_COUNTER_ID_LIST, str);
    }

    if (!c_queueAttrIds.empty())
    {
        string str = counterIdsToStr(c_queueAttrIds, sai_serialize_queue_attr);
        queueFieldValues.emplace_back(QUEUE_ATTR_ID_LIST, str);
    }

    // Create or update an internal entry
    m_entryMap[queueId] = PfcWdQueueEntry(action, port.m_port_id, qIdx, port.m_alias);

    string key = getFlexCounterTableKey(queueIdStr);
    m_flexCounterTable->set(key, queueFieldValues);

    // Initialize PFC WD related counters
    PfcWdActionHandler::initWdCounters(
            this->getCountersTable(),
            sai_serialize_object_id(queueId));
}

template <typename DropHandler, typename ForwardHandler>
bool PfcWdSwOrch<DropHandler, ForwardHandler>::registerInWdDb(const Port& port,
        uint32_t detectionTime, uint32_t restorationTime, PfcWdAction action)
{
    SWSS_LOG_ENTER();

    uint8_t dummy = 0;
    uint8_t pfcMaskUserCfg = 0;

    if (!gPortsOrch->getPortPfc(port.m_port_id, dummy, pfcMaskUserCfg))
    {
        SWSS_LOG_ERROR("Failed to get PFC mask on port %s", port.m_alias.c_str());
        return false;
    }

    set<uint8_t> losslessTc;
    for (uint8_t i = 0; i < PFC_WD_TC_MAX; i++)
    {
        if ((pfcMaskUserCfg & (1 << i)) == 0)
        {
            continue;
        }

        SWSS_LOG_NOTICE("Lossless TC %u found on port %s", i, port.m_alias.c_str());
        losslessTc.insert(i);
    }
    if (losslessTc.empty())
    {
        SWSS_LOG_NOTICE("No lossless TC found on port %s", port.m_alias.c_str());
        return false;
    }

    registerPortInWdDb(port, losslessTc);

    for (auto i : losslessTc)
    {
        registerQueueInWdDb(port, i, detectionTime, restorationTime, action);
    }

    // We do NOT need to create ACL table group here. It will be
    // done when ACL tables are bound to ports
    return true;
}

template <typename DropHandler, typename ForwardHandler>
string PfcWdSwOrch<DropHandler, ForwardHandler>::filterPfcCounters(string counters, set<uint8_t>& losslessTc)
{
    SWSS_LOG_ENTER();

    istringstream is(counters);
    string counter;
    string filterCounters;

    while (getline(is, counter, ','))
    {
        size_t index = 0;
        index = counter.find(SAI_PORT_STAT_PFC_PREFIX);
        if (index != 0)
        {
            // non SAI_PORT_STAT_PFC_* counter
            filterCounters = filterCounters + counter + ",";
        }
        else
        {
            // index == 0
            // SAI_PORT_STAT_PFC_* counter
            uint8_t tc = (uint8_t)atoi(counter.substr(index + sizeof(SAI_PORT_STAT_PFC_PREFIX) - 1, 1).c_str());
            if (losslessTc.count(tc))
            {
                filterCounters = filterCounters + counter + ",";
            }
        }
    }

    if (!filterCounters.empty())
    {
        filterCounters.pop_back();
    }

    return filterCounters;
}

template <typename DropHandler, typename ForwardHandler>
string PfcWdSwOrch<DropHandler, ForwardHandler>::getFlexCounterTableKey(string key)
{
    SWSS_LOG_ENTER();

    return string(PFC_WD_FLEX_COUNTER_GROUP) + ":" + key;
}

template <typename DropHandler, typename ForwardHandler>
void PfcWdSwOrch<DropHandler, ForwardHandler>::unregisterPortFromWdDb(const Port& port)
{
    SWSS_LOG_ENTER();

    string key = getFlexCounterTableKey(sai_serialize_object_id(port.m_port_id));
    m_flexCounterTable->del(key);
}

template <typename DropHandler, typename ForwardHandler>
void PfcWdSwOrch<DropHandler, ForwardHandler>::unregisterQueueFromWdDb(const Port& port, uint8_t qIdx)
{
    SWSS_LOG_ENTER();

    sai_object_id_t queueId = port.m_queue_ids[qIdx];
    string key = getFlexCounterTableKey(sai_serialize_object_id(queueId));

    // Unregister in syncd
    m_flexCounterTable->del(key);

    auto entry = m_entryMap.find(queueId);
    if (entry != m_entryMap.end() && entry->second.handler != nullptr)
    {
        entry->second.handler->commitCounters();
    }

    // If a queue is in PFC storm, a call to erase will detach queue
    // from storm action
    m_entryMap.erase(queueId);
    SWSS_LOG_NOTICE("Removed queue 0x%" PRIx64 " entry, queue index %d, port id 0x%" PRIx64, queueId, qIdx, port.m_port_id);

    // Clean up
    string countersKey = this->getCountersTable()->getTableName() + this->getCountersTable()->getTableNameSeparator() + sai_serialize_object_id(queueId);
    this->getCountersDb()->hdel(countersKey, {"PFC_WD_DETECTION_TIME", "PFC_WD_RESTORATION_TIME", "PFC_WD_ACTION", "PFC_WD_STATUS"});
}

template <typename DropHandler, typename ForwardHandler>
void PfcWdSwOrch<DropHandler, ForwardHandler>::unregisterFromWdDb(const Port& port)
{
    SWSS_LOG_ENTER();

    unregisterPortFromWdDb(port);

    for (uint8_t i = 0; i < PFC_WD_TC_MAX; i++)
    {
        unregisterQueueFromWdDb(port, i);
    }
}

template <typename DropHandler, typename ForwardHandler>
PfcWdSwOrch<DropHandler, ForwardHandler>::PfcWdSwOrch(
        DBConnector *db,
        vector<string> &tableNames,
        QosOrch *qosOrch,
        const vector<sai_port_stat_t> &portStatIds,
        const vector<sai_queue_stat_t> &queueStatIds,
        const vector<sai_queue_attr_t> &queueAttrIds,
        int pollInterval) :
    PfcWdOrch<DropHandler, ForwardHandler>(db, tableNames, qosOrch),
    m_flexCounterDb(new DBConnector("FLEX_COUNTER_DB", 0)),
    m_flexCounterTable(new ProducerTable(m_flexCounterDb.get(), FLEX_COUNTER_TABLE)),
    m_flexCounterGroupTable(new ProducerTable(m_flexCounterDb.get(), FLEX_COUNTER_GROUP_TABLE)),
    c_portStatIds(portStatIds),
    c_queueStatIds(queueStatIds),
    c_queueAttrIds(queueAttrIds),
    m_pollInterval(pollInterval),
    m_applDb(make_shared<DBConnector>("APPL_DB", 0)),
    m_applTable(make_shared<Table>(m_applDb.get(), APP_PFC_WD_TABLE_NAME "_INSTORM"))
{
    SWSS_LOG_ENTER();

    string platform = getenv("platform") ? getenv("platform") : "";
    if (platform == "")
    {
        SWSS_LOG_ERROR("Platform environment variable is not defined");
        return;
    }

    string detectSha, restoreSha;
    string detectPluginName = "pfc_detect_" + platform + ".lua";
    string restorePluginName = "pfc_restore.lua";

    try
    {
        string detectLuaScript = swss::loadLuaScript(detectPluginName);
        detectSha = swss::loadRedisScript(
                this->getCountersDb().get(),
                detectLuaScript);

        string restoreLuaScript = swss::loadLuaScript(restorePluginName);
        restoreSha = swss::loadRedisScript(
                this->getCountersDb().get(),
                restoreLuaScript);

        vector<FieldValueTuple> fieldValues;
        fieldValues.emplace_back(QUEUE_PLUGIN_FIELD, detectSha + "," + restoreSha);
        fieldValues.emplace_back(POLL_INTERVAL_FIELD, to_string(m_pollInterval));
        fieldValues.emplace_back(STATS_MODE_FIELD, STATS_MODE_READ);
        m_flexCounterGroupTable->set(PFC_WD_FLEX_COUNTER_GROUP, fieldValues);
    }
    catch (...)
    {
        SWSS_LOG_WARN("Lua scripts and polling interval for PFC watchdog were not set successfully");
    }

    auto consumer = new swss::NotificationConsumer(
            this->getCountersDb().get(),
            "PFC_WD_ACTION");
    auto wdNotification = new Notifier(consumer, this, "PFC_WD_ACTION");
    Orch::addExecutor(wdNotification);

    auto interv = timespec { .tv_sec = COUNTER_CHECK_POLL_TIMEOUT_SEC, .tv_nsec = 0 };
    auto timer = new SelectableTimer(interv);
    auto executor = new ExecutableTimer(timer, this, "PFC_WD_COUNTERS_POLL");
    Orch::addExecutor(executor);
    timer->start();

    auto ssTable = new swss::SubscriberStateTable(
            m_applDb.get(), APP_PFC_WD_TABLE_NAME, TableConsumable::DEFAULT_POP_BATCH_SIZE, default_orch_pri);
    auto ssConsumer = new Consumer(ssTable, this, APP_PFC_WD_TABLE_NAME);
    Orch::addExecutor(ssConsumer);
}

template <typename DropHandler, typename ForwardHandler>
PfcWdSwOrch<DropHandler, ForwardHandler>::~PfcWdSwOrch(void)
{
    SWSS_LOG_ENTER();
    m_flexCounterGroupTable->del(PFC_WD_FLEX_COUNTER_GROUP);
}

template <typename DropHandler, typename ForwardHandler>
PfcWdSwOrch<DropHandler, ForwardHandler>::PfcWdQueueEntry::PfcWdQueueEntry(
        PfcWdAction action, sai_object_id_t port, uint8_t idx, string alias) :
    action(action),
    portId(port),
    index(idx),
    portAlias(alias)
{
    SWSS_LOG_ENTER();
}

template <typename DropHandler, typename ForwardHandler>
bool PfcWdSwOrch<DropHandler, ForwardHandler>::startWdOnPort(const Port& port,
        uint32_t detectionTime, uint32_t restorationTime, PfcWdAction action)
{
    SWSS_LOG_ENTER();

    return registerInWdDb(port, detectionTime, restorationTime, action);
}

template <typename DropHandler, typename ForwardHandler>
bool PfcWdSwOrch<DropHandler, ForwardHandler>::stopWdOnPort(const Port& port)
{
    SWSS_LOG_ENTER();

    unregisterFromWdDb(port);

    return true;
}

template <typename DropHandler, typename ForwardHandler>
void PfcWdSwOrch<DropHandler, ForwardHandler>::doTask(Consumer& consumer)
{
    SWSS_LOG_ENTER();

    PfcWdOrch<DropHandler, ForwardHandler>::doTask(consumer);

    if (!gPortsOrch->allPortsReady())
    {
        return;
    }

    if ((consumer.getDbName() == "APPL_DB") && (consumer.getTableName() == APP_PFC_WD_TABLE_NAME))
    {
        auto it = consumer.m_toSync.begin();
        while (it != consumer.m_toSync.end())
        {
            KeyOpFieldsValuesTuple &t = it->second;

            string &key = kfvKey(t);
            Port port;
            if (!gPortsOrch->getPort(key, port))
            {
                SWSS_LOG_ERROR("Invalid port interface %s", key.c_str());
                it = consumer.m_toSync.erase(it);
                continue;
            }
            if (port.m_type != Port::PHY)
            {
                SWSS_LOG_ERROR("Interface %s is not physical port", key.c_str());
                it = consumer.m_toSync.erase(it);
                continue;
            }

            vector<FieldValueTuple> &fvTuples = kfvFieldsValues(t);
            for (const auto &fv : fvTuples)
            {
                int qIdx = -1;
                string q = fvField(fv);
                try
                {
                    qIdx = stoi(q);
                }
                catch (const std::invalid_argument &e)
                {
                    SWSS_LOG_ERROR("Invalid argument %s to %s()", q.c_str(), e.what());
                    continue;
                }
                catch (const std::out_of_range &e)
                {
                    SWSS_LOG_ERROR("Out of range argument %s to %s()", q.c_str(), e.what());
                    continue;
                }

                if ((qIdx < 0) || (static_cast<unsigned int>(qIdx) >= port.m_queue_ids.size()))
                {
                    SWSS_LOG_ERROR("Invalid queue index %d on port %s", qIdx, key.c_str());
                    continue;
                }

                string status = fvValue(fv);
                if (status != PFC_WD_IN_STORM)
                {
                    SWSS_LOG_ERROR("Port %s queue %s not in %s", key.c_str(), q.c_str(), PFC_WD_IN_STORM);
                    continue;
                }

                SWSS_LOG_INFO("Port %s queue %s in status %s ", key.c_str(), q.c_str(), status.c_str());
                if (!startWdActionOnQueue(PFC_WD_IN_STORM, port.m_queue_ids[qIdx]))
                {
                    SWSS_LOG_ERROR("Failed to start PFC watchdog %s action on port %s queue %d", PFC_WD_IN_STORM, key.c_str(), qIdx);
                    continue;
                }
            }

            it = consumer.m_toSync.erase(it);
        }
    }
}

template <typename DropHandler, typename ForwardHandler>
void PfcWdSwOrch<DropHandler, ForwardHandler>::doTask()
{
    SWSS_LOG_ENTER();

    // In the warm-reboot case with ongoing PFC storm,
    // we care about dependency.
    // PFC watchdog should be started on a port queue before
    // a storm action can be taken in effect. The PFC watchdog
    // configuration is stored in CONFIG_DB CFG_PFC_WD_TABLE_NAME,
    // while the ongoing storming port queue is recorded
    // in APPL_DB APP_PFC_WD_TABLE_NAME. We thus invoke the Executor
    // in this order.
    // In the cold-boot case, APP_PFC_WD_TABLE_NAME will not
    // be populated. No dependency is introduced in this case.
    auto *cfg_exec = this->getExecutor(CFG_PFC_WD_TABLE_NAME);
    cfg_exec->drain();

    auto *appl_exec = this->getExecutor(APP_PFC_WD_TABLE_NAME);
    appl_exec->drain();

    for (const auto &it : this->m_consumerMap)
    {
        auto *exec = it.second.get();

        if ((exec == cfg_exec) || (exec == appl_exec))
        {
            continue;
        }
        exec->drain();
    }
}

template <typename DropHandler, typename ForwardHandler>
void PfcWdSwOrch<DropHandler, ForwardHandler>::doTask(swss::NotificationConsumer& wdNotification)
{
    SWSS_LOG_ENTER();

    string queueIdStr;
    string event;
    vector<swss::FieldValueTuple> values;

    wdNotification.pop(queueIdStr, event, values);

    sai_object_id_t queueId = SAI_NULL_OBJECT_ID;
    sai_deserialize_object_id(queueIdStr, queueId);

    if (!startWdActionOnQueue(event, queueId))
    {
        SWSS_LOG_ERROR("Failed to start PFC watchdog %s event action on queue %s", event.c_str(), queueIdStr.c_str());
    }
}

template <typename DropHandler, typename ForwardHandler>
void PfcWdSwOrch<DropHandler, ForwardHandler>::doTask(SelectableTimer &timer)
{
    SWSS_LOG_ENTER();

    for (auto& handlerPair : m_entryMap)
    {
        if (handlerPair.second.handler != nullptr)
        {
            handlerPair.second.handler->commitCounters(true);
        }
    }
}

template <typename DropHandler, typename ForwardHandler>
bool PfcWdSwOrch<DropHandler, ForwardHandler>::startWdActionOnQueue(const string &event, sai_object_id_t queueId)
{
    auto entry = m_entryMap.find(queueId);
    if (entry == m_entryMap.end())
    {
        SWSS_LOG_ERROR("Queue 0x%" PRIx64 " is not registered", queueId);
        return false;
    }

    SWSS_LOG_NOTICE("Receive notification, %s", event.c_str());

    if (m_bigRedSwitchFlag)
    {
        SWSS_LOG_NOTICE("Big_RED_SWITCH mode is on, ignore syncd pfc watchdog notification");
    }
    else if (event == "storm")
    {
        if (entry->second.action == PfcWdAction::PFC_WD_ACTION_ALERT)
        {
            if (entry->second.handler == nullptr)
            {
                SWSS_LOG_NOTICE(
                        "PFC Watchdog detected PFC storm on port %s, queue index %d, queue id 0x%" PRIx64 " and port id 0x%" PRIx64 ".",
                        entry->second.portAlias.c_str(),
                        entry->second.index,
                        entry->first,
                        entry->second.portId);

                entry->second.handler = make_shared<PfcWdActionHandler>(
                        entry->second.portId,
                        entry->first,
                        entry->second.index,
                        this->getCountersTable());
                entry->second.handler->initCounters();
                // Log storm event to APPL_DB for warm-reboot purpose
                string key = m_applTable->getTableName() + m_applTable->getTableNameSeparator() + entry->second.portAlias;
                m_applDb->hset(key, to_string(entry->second.index), PFC_WD_IN_STORM);
            }
        }
        else if (entry->second.action == PfcWdAction::PFC_WD_ACTION_DROP)
        {
            if (entry->second.handler == nullptr)
            {
                SWSS_LOG_NOTICE(
                        "PFC Watchdog detected PFC storm on port %s, queue index %d, queue id 0x%" PRIx64 " and port id 0x%" PRIx64 ".",
                        entry->second.portAlias.c_str(),
                        entry->second.index,
                        entry->first,
                        entry->second.portId);

                entry->second.handler = make_shared<DropHandler>(
                        entry->second.portId,
                        entry->first,
                        entry->second.index,
                        this->getCountersTable());
                entry->second.handler->initCounters();
                // Log storm event to APPL_DB for warm-reboot purpose
                string key = m_applTable->getTableName() + m_applTable->getTableNameSeparator() + entry->second.portAlias;
                m_applDb->hset(key, to_string(entry->second.index), PFC_WD_IN_STORM);
            }
        }
        else if (entry->second.action == PfcWdAction::PFC_WD_ACTION_FORWARD)
        {
            if (entry->second.handler == nullptr)
            {
                SWSS_LOG_NOTICE(
                        "PFC Watchdog detected PFC storm on port %s, queue index %d, queue id 0x%" PRIx64 " and port id 0x%" PRIx64 ".",
                        entry->second.portAlias.c_str(),
                        entry->second.index,
                        entry->first,
                        entry->second.portId);

                entry->second.handler = make_shared<ForwardHandler>(
                        entry->second.portId,
                        entry->first,
                        entry->second.index,
                        this->getCountersTable());
                entry->second.handler->initCounters();
                // Log storm event to APPL_DB for warm-reboot purpose
                string key = m_applTable->getTableName() + m_applTable->getTableNameSeparator() + entry->second.portAlias;
                m_applDb->hset(key, to_string(entry->second.index), PFC_WD_IN_STORM);
            }
        }
        else
        {
            SWSS_LOG_ERROR("Unknown PFC WD action");
            return false;
        }
    }
    else if (event == "restore")
    {
        if (entry->second.handler != nullptr)
        {
            SWSS_LOG_NOTICE(
                    "PFC Watchdog storm restored on port %s, queue index %d, queue id 0x%" PRIx64 " and port id 0x%" PRIx64 ".",
                        entry->second.portAlias.c_str(),
                        entry->second.index,
                        entry->first,
                        entry->second.portId);

            entry->second.handler->commitCounters();
            entry->second.handler = nullptr;
            // Remove storm status in APPL_DB for warm-reboot purpose
            string key = m_applTable->getTableName() + m_applTable->getTableNameSeparator() + entry->second.portAlias;
            m_applDb->hdel(key, to_string(entry->second.index));
        }
    }
    else
    {
        SWSS_LOG_ERROR("Received unknown event from plugin, %s", event.c_str());
        return false;
    }

    return true;
}

template <typename DropHandler, typename ForwardHandler>
bool PfcWdSwOrch<DropHandler, ForwardHandler>::bake()
{
    // clean all *_last and *_LEFT fields in COUNTERS_TABLE
    // to allow warm-reboot pfc detect & restore state machine to enter the same init state as cold-reboot
    vector<string> cKeys;
    this->getCountersTable()->getKeys(cKeys);
    for (const auto &key : cKeys)
    {
        vector<FieldValueTuple> fvTuples;
        this->getCountersTable()->get(key, fvTuples);
        vector<string> wLasts;
        for (const auto &fv : fvTuples)
        {
            if ((fvField(fv).find("_last") != string::npos) || (fvField(fv).find("_LEFT") != string::npos))
            {
                wLasts.push_back(fvField(fv));
            }
        }
        if (!wLasts.empty())
        {
            this->getCountersDb()->hdel(
                this->getCountersTable()->getTableName()
                + this->getCountersTable()->getTableNameSeparator()
                + key,
                wLasts);
        }
    }

    Orch::bake();

    Consumer *consumer = dynamic_cast<Consumer *>(this->getExecutor(APP_PFC_WD_TABLE_NAME));
    if (consumer == NULL)
    {
        SWSS_LOG_ERROR("No consumer %s in Orch", APP_PFC_WD_TABLE_NAME);
        return false;
    }

    size_t refilled = consumer->refillToSync(m_applTable.get());
    SWSS_LOG_NOTICE("Add warm input PFC watchdog State: %s, %zd", APP_PFC_WD_TABLE_NAME, refilled);

    return true;
}

template <typename DropHandler, typename ForwardHandler>
void PfcWdSwOrch<DropHandler, ForwardHandler>::update(SubjectType type, void *cntx)
{
    SWSS_LOG_ENTER();

    if (cntx == nullptr)
    {
        return;
    }

    switch(type)
    {
        case SUBJECT_TYPE_PORT_PFC_CHANGE:
        {
            PortPfcUpdate *update = static_cast<PortPfcUpdate *>(cntx);

            const Port &port = update->port;
            if (port.m_pfc_bitmask_cfg == update->pfc_enable)
            {
                SWSS_LOG_NOTICE("No change on PFC enable bits. Skipping update");
                return;
            }
            if (port.m_type != Port::PHY)
            {
                SWSS_LOG_NOTICE("%s to update is not a physical port. Skipping update", port.m_alias.c_str());
                return;
            }

            auto portCfgIt = this->m_portCfgMap.find(port.m_alias);
            uint8_t bitmask = 0x1;
            set<uint8_t> losslessTc;
            for (uint8_t qIdx = 0; qIdx < PFC_WD_TC_MAX; qIdx++)
            {
                if ((port.m_pfc_bitmask_cfg & bitmask)
                        && !(update->pfc_enable & bitmask))
                {
                    if (m_bigRedSwitchFlag)
                    {
                        // Disable big red switch mode on PFC disabled queue
                        disableBigRedSwitchModeOnQueue(port, qIdx);
                    }

                    if (portCfgIt != this->m_portCfgMap.end())
                    {
                        // Stop watchdog state machine on and
                        // detach storm action, if present, from PFC disabled queue
                        unregisterQueueFromWdDb(port, qIdx);
                    }
                }
                else if (!(port.m_pfc_bitmask_cfg & bitmask)
                         && (update->pfc_enable & bitmask))
                {
                    if (portCfgIt != this->m_portCfgMap.end())
                    {
                        // Start watchdog state machine on PFC enabled queue
                        registerQueueInWdDb(port, qIdx,
                                            portCfgIt->second.detectionTime,
                                            portCfgIt->second.restorationTime,
                                            portCfgIt->second.action);
                    }

                    if (m_bigRedSwitchFlag)
                    {
                        // Enable big red switch mode on PFC enabled queue
                        enableBigRedSwitchModeOnQueue(port, qIdx);
                    }
                }

                if (update->pfc_enable & bitmask)
                {
                    losslessTc.insert(qIdx);
                }

                bitmask = static_cast<uint8_t>(bitmask << 1);
            }

            // Port level watchdog processing
            if (losslessTc.empty())
            {
                unregisterPortFromWdDb(port);
            }
            else
            {
                // Create or update port counters in database
                registerPortInWdDb(port, losslessTc);

                // We do NOT need to create ACL table group here. It will be
                // done when ACL tables are bound to ports
            }
            break;
        }
        default:
        {
            // Receive update we are not interested in. Ignore it.
            return;
        }
    }
}

// Trick to keep member functions in a separate file
template class PfcWdSwOrch<PfcWdZeroBufferHandler, PfcWdLossyHandler>;
template class PfcWdSwOrch<PfcWdAclHandler, PfcWdLossyHandler>;<|MERGE_RESOLUTION|>--- conflicted
+++ resolved
@@ -271,13 +271,8 @@
 
     if (!startWdOnPort(port, detectionTime, restorationTime, action))
     {
-<<<<<<< HEAD
         SWSS_LOG_INFO("Failed to start PFC Watchdog on port %s", port.m_alias.c_str());
         return task_process_status::task_failed;
-=======
-        SWSS_LOG_ERROR("Failed to start PFC Watchdog on port %s", port.m_alias.c_str());
-        return task_process_status::task_need_retry;
->>>>>>> 8d8c42ee
     }
 
     SWSS_LOG_NOTICE("Started PFC Watchdog on port %s", port.m_alias.c_str());
