#include <limits.h>
#include <unordered_map>
#include "pfcwdorch.h"
#include "sai_serialize.h"
#include "portsorch.h"
#include "converter.h"
#include "redisapi.h"
#include "select.h"
#include "notifier.h"
#include "redisclient.h"
#include "schema.h"
#include "subscriberstatetable.h"

#define PFC_WD_GLOBAL                   "GLOBAL"
#define PFC_WD_ACTION                   "action"
#define PFC_WD_DETECTION_TIME           "detection_time"
#define PFC_WD_RESTORATION_TIME         "restoration_time"
#define BIG_RED_SWITCH_FIELD            "BIG_RED_SWITCH"
#define PFC_WD_IN_STORM                 "storm"

#define PFC_WD_DETECTION_TIME_MAX       (5 * 1000)
#define PFC_WD_DETECTION_TIME_MIN       100
#define PFC_WD_RESTORATION_TIME_MAX     (60 * 1000)
#define PFC_WD_RESTORATION_TIME_MIN     100
#define PFC_WD_POLL_TIMEOUT             5000
#define SAI_PORT_STAT_PFC_PREFIX        "SAI_PORT_STAT_PFC_"
#define PFC_WD_TC_MAX 8
#define COUNTER_CHECK_POLL_TIMEOUT_SEC  1

extern sai_port_api_t *sai_port_api;
extern sai_queue_api_t *sai_queue_api;

extern PortsOrch *gPortsOrch;

template <typename DropHandler, typename ForwardHandler>
PfcWdOrch<DropHandler, ForwardHandler>::PfcWdOrch(DBConnector *db, vector<string> &tableNames):
    Orch(db, tableNames),
    m_countersDb(new DBConnector(COUNTERS_DB, DBConnector::DEFAULT_UNIXSOCKET, 0)),
    m_countersTable(new Table(m_countersDb.get(), COUNTERS_TABLE))
{
    SWSS_LOG_ENTER();
}


template <typename DropHandler, typename ForwardHandler>
PfcWdOrch<DropHandler, ForwardHandler>::~PfcWdOrch(void)
{
    SWSS_LOG_ENTER();
}

template <typename DropHandler, typename ForwardHandler>
void PfcWdOrch<DropHandler, ForwardHandler>::doTask(Consumer& consumer)
{
    SWSS_LOG_ENTER();

    if (!gPortsOrch->isPortReady())
    {
        return;
    }

    if ((consumer.getDbId() == CONFIG_DB) && (consumer.getTableName() == CFG_PFC_WD_TABLE_NAME))
    {
        auto it = consumer.m_toSync.begin();
        while (it != consumer.m_toSync.end())
        {
            KeyOpFieldsValuesTuple t = it->second;

            string key = kfvKey(t);
            string op = kfvOp(t);

            if (op == SET_COMMAND)
            {
                createEntry(key, kfvFieldsValues(t));
            }
            else if (op == DEL_COMMAND)
            {
                deleteEntry(key);
            }
            else
            {
                SWSS_LOG_ERROR("Unknown operation type %s\n", op.c_str());
            }

            consumer.m_toSync.erase(it++);
        }

        if (consumer.m_toSync.empty())
        {
            m_entriesCreated = true;
<<<<<<< HEAD
            SWSS_LOG_NOTICE("PFC watchdog all entries created");
=======
>>>>>>> ae74a27d
        }
    }
}

template <typename DropHandler, typename ForwardHandler>
template <typename T>
string PfcWdSwOrch<DropHandler, ForwardHandler>::counterIdsToStr(
        const vector<T> ids, string (*convert)(T))
{
    SWSS_LOG_ENTER();

    string str;

    for (const auto& i: ids)
    {
        str += convert(i) + ",";
    }

    // Remove trailing ','
    if (!str.empty())
    {
        str.pop_back();
    }

    return str;
}

template <typename DropHandler, typename ForwardHandler>
PfcWdAction PfcWdOrch<DropHandler, ForwardHandler>::deserializeAction(const string& key)
{
    SWSS_LOG_ENTER();

    const map<string, PfcWdAction> actionMap =
    {
        { "forward", PfcWdAction::PFC_WD_ACTION_FORWARD },
        { "drop", PfcWdAction::PFC_WD_ACTION_DROP },
        { "alert", PfcWdAction::PFC_WD_ACTION_ALERT },
    };

    if (actionMap.find(key) == actionMap.end())
    {
        return PfcWdAction::PFC_WD_ACTION_UNKNOWN;
    }

    return actionMap.at(key);
}

template <typename DropHandler, typename ForwardHandler>
string PfcWdOrch<DropHandler, ForwardHandler>::serializeAction(const PfcWdAction& action)
{
    SWSS_LOG_ENTER();

    const map<PfcWdAction, string> actionMap =
    {
        { PfcWdAction::PFC_WD_ACTION_FORWARD, "forward" },
        { PfcWdAction::PFC_WD_ACTION_DROP, "drop" },
        { PfcWdAction::PFC_WD_ACTION_ALERT, "alert" },
    };

    if (actionMap.find(action) == actionMap.end())
    {
        return "unknown";
    }

    return actionMap.at(action);
}


template <typename DropHandler, typename ForwardHandler>
void PfcWdOrch<DropHandler, ForwardHandler>::createEntry(const string& key,
        const vector<FieldValueTuple>& data)
{
    SWSS_LOG_ENTER();

    uint32_t detectionTime = 0;
    uint32_t restorationTime = 0;
    // According to requirements, drop action is default
    PfcWdAction action = PfcWdAction::PFC_WD_ACTION_DROP;

    Port port;
    if (!gPortsOrch->getPort(key, port))
    {
        SWSS_LOG_ERROR("Invalid port interface %s", key.c_str());
        return;
    }

    if (port.m_type != Port::PHY)
    {
        SWSS_LOG_ERROR("Interface %s is not physical port", key.c_str());
        return;
    }

    for (auto i : data)
    {
        const auto &field = fvField(i);
        const auto &value = fvValue(i);

        try
        {
            if (field == PFC_WD_DETECTION_TIME)
            {
                detectionTime = to_uint<uint32_t>(
                        value,
                        PFC_WD_DETECTION_TIME_MIN,
                        PFC_WD_DETECTION_TIME_MAX);
            }
            else if (field == PFC_WD_RESTORATION_TIME)
            {
                restorationTime = to_uint<uint32_t>(value,
                        PFC_WD_RESTORATION_TIME_MIN,
                        PFC_WD_RESTORATION_TIME_MAX);
            }
            else if (field == PFC_WD_ACTION)
            {
                action = deserializeAction(value);
                if (action == PfcWdAction::PFC_WD_ACTION_UNKNOWN)
                {
                    SWSS_LOG_ERROR("Invalid PFC Watchdog action %s", value.c_str());
                    return;
                }
            }
            else
            {
                SWSS_LOG_ERROR(
                        "Failed to parse PFC Watchdog %s configuration. Unknown attribute %s.\n",
                        key.c_str(),
                        field.c_str());
                return;
            }
        }
        catch (const exception& e)
        {
            SWSS_LOG_ERROR(
                    "Failed to parse PFC Watchdog %s attribute %s error: %s.",
                    key.c_str(),
                    field.c_str(),
                    e.what());
            return;
        }
        catch (...)
        {
            SWSS_LOG_ERROR(
                    "Failed to parse PFC Watchdog %s attribute %s. Unknown error has been occurred",
                    key.c_str(),
                    field.c_str());
            return;
        }
    }

    // Validation
    if (detectionTime == 0)
    {
        SWSS_LOG_ERROR("%s missing", PFC_WD_DETECTION_TIME);
        return;
    }

    if (!startWdOnPort(port, detectionTime, restorationTime, action))
    {
        SWSS_LOG_ERROR("Failed to start PFC Watchdog on port %s", port.m_alias.c_str());
        return;
    }

    SWSS_LOG_NOTICE("Started PFC Watchdog on port %s", port.m_alias.c_str());
}

template <typename DropHandler, typename ForwardHandler>
void PfcWdOrch<DropHandler, ForwardHandler>::deleteEntry(const string& name)
{
    SWSS_LOG_ENTER();

    Port port;
    gPortsOrch->getPort(name, port);

    if (!stopWdOnPort(port))
    {
        SWSS_LOG_ERROR("Failed to stop PFC Watchdog on port %s", name.c_str());
        return;
    }

    SWSS_LOG_NOTICE("Stopped PFC Watchdog on port %s", name.c_str());
}

template <typename DropHandler, typename ForwardHandler>
void PfcWdSwOrch<DropHandler, ForwardHandler>::createEntry(const string& key,
        const vector<FieldValueTuple>& data)
{
    SWSS_LOG_ENTER();

    if (key == PFC_WD_GLOBAL)
    {
        for (auto valuePair: data)
        {
            const auto &field = fvField(valuePair);
            const auto &value = fvValue(valuePair);

            if (field == POLL_INTERVAL_FIELD)
            {
                vector<FieldValueTuple> fieldValues;
                fieldValues.emplace_back(POLL_INTERVAL_FIELD, value);
                m_flexCounterGroupTable->set(PFC_WD_FLEX_COUNTER_GROUP, fieldValues);
            }
            else if (field == BIG_RED_SWITCH_FIELD)
            {
                SWSS_LOG_NOTICE("Recieve brs mode set, %s", value.c_str());
                setBigRedSwitchMode(value);
            }
        }
    }
    else
    {
        PfcWdOrch<DropHandler, ForwardHandler>::createEntry(key, data);
    }
}

template <typename DropHandler, typename ForwardHandler>
void PfcWdSwOrch<DropHandler, ForwardHandler>::setBigRedSwitchMode(const string value)
{
    SWSS_LOG_ENTER();

    if (value == "enable")
    {
        // When BIG_RED_SWITCH mode is enabled, pfcwd is automatically disabled
        enableBigRedSwitchMode();
    }
    else if (value == "disable")
    {
        disableBigRedSwitchMode();
    }
    else
    {
        SWSS_LOG_NOTICE("Unsupported BIG_RED_SWITCH mode set input, please use enable or disable");
    }

}

template <typename DropHandler, typename ForwardHandler>
void PfcWdSwOrch<DropHandler, ForwardHandler>::disableBigRedSwitchMode()
{
    SWSS_LOG_ENTER();

    m_bigRedSwitchFlag = false;
    // Disable pfcwdaction hanlder on each queue if exists.
    for (auto &entry : m_brsEntryMap)
    {

        if (entry.second.handler != nullptr)
        {
            SWSS_LOG_NOTICE(
                    "PFC Watchdog BIG_RED_SWITCH mode disabled on port %s, queue index %d, queue id 0x%lx and port id 0x%lx.",
                    entry.second.portAlias.c_str(),
                    entry.second.index,
                    entry.first,
                    entry.second.portId);

            entry.second.handler->commitCounters();
            entry.second.handler = nullptr;
        }

        auto queueId = entry.first;
        RedisClient redisClient(this->getCountersDb().get());
        string countersKey = this->getCountersTable()->getTableName() + this->getCountersTable()->getTableNameSeparator() + sai_serialize_object_id(queueId);
        redisClient.hdel(countersKey, "BIG_RED_SWITCH_MODE");
    }

    m_brsEntryMap.clear();
}

template <typename DropHandler, typename ForwardHandler>
void PfcWdSwOrch<DropHandler, ForwardHandler>::enableBigRedSwitchMode()
{
    SWSS_LOG_ENTER();

    m_bigRedSwitchFlag =  true;
    // Write to database that each queue enables BIG_RED_SWITCH
    auto allPorts = gPortsOrch->getAllPorts();

    for (auto &it: allPorts)
    {
        Port port = it.second;
        uint8_t pfcMask = 0;

        if (port.m_type != Port::PHY)
        {
            SWSS_LOG_INFO("Skip non-phy port %s", port.m_alias.c_str());
            continue;
        }

        if (!gPortsOrch->getPortPfc(port.m_port_id, &pfcMask))
        {
            SWSS_LOG_ERROR("Failed to get PFC mask on port %s", port.m_alias.c_str());
            return;
        }

        for (uint8_t i = 0; i < PFC_WD_TC_MAX; i++)
        {
            sai_object_id_t queueId = port.m_queue_ids[i];
            if ((pfcMask & (1 << i)) == 0 && m_entryMap.find(queueId) == m_entryMap.end())
            {
                continue;
            }

            string queueIdStr = sai_serialize_object_id(queueId);

            vector<FieldValueTuple> countersFieldValues;
            countersFieldValues.emplace_back("BIG_RED_SWITCH_MODE", "enable");
            this->getCountersTable()->set(queueIdStr, countersFieldValues);
        }
    }

    // Disable pfcwdaction handler on each queue if exists.
    for (auto & entry: m_entryMap)
    {
        if (entry.second.handler != nullptr)
        {
            entry.second.handler->commitCounters();
            entry.second.handler = nullptr;
        }
    }

    // Create pfcwdaction hanlder on all the ports.
    for (auto & it: allPorts)
    {
        Port port = it.second;
        uint8_t pfcMask = 0;

        if (port.m_type != Port::PHY)
        {
            SWSS_LOG_INFO("Skip non-phy port %s", port.m_alias.c_str());
            continue;
        }

        if (!gPortsOrch->getPortPfc(port.m_port_id, &pfcMask))
        {
            SWSS_LOG_ERROR("Failed to get PFC mask on port %s", port.m_alias.c_str());
            return;
        }

        for (uint8_t i = 0; i < PFC_WD_TC_MAX; i++)
        {
            if ((pfcMask & (1 << i)) == 0)
            {
                continue;
            }

            sai_object_id_t queueId = port.m_queue_ids[i];
            string queueIdStr = sai_serialize_object_id(queueId);

            auto entry = m_brsEntryMap.emplace(queueId, PfcWdQueueEntry(PfcWdAction::PFC_WD_ACTION_DROP, port.m_port_id, i, port.m_alias)).first;

            if (entry->second.handler== nullptr)
            {
                SWSS_LOG_NOTICE(
                        "PFC Watchdog BIG_RED_SWITCH mode enabled on port %s, queue index %d, queue id 0x%lx and port id 0x%lx.",
                        entry->second.portAlias.c_str(),
                        entry->second.index,
                        entry->first,
                        entry->second.portId);

                entry->second.handler = make_shared<DropHandler>(
                        entry->second.portId,
                        entry->first,
                        entry->second.index,
                        this->getCountersTable());
                entry->second.handler->initCounters();
            }
        }
    }
}

template <typename DropHandler, typename ForwardHandler>
void PfcWdSwOrch<DropHandler, ForwardHandler>::registerInWdDb(const Port& port,
        uint32_t detectionTime, uint32_t restorationTime, PfcWdAction action)
{
    SWSS_LOG_ENTER();

    uint8_t pfcMask = 0;

    if (!gPortsOrch->getPortPfc(port.m_port_id, &pfcMask))
    {
        SWSS_LOG_ERROR("Failed to get PFC mask on port %s", port.m_alias.c_str());
        return;
    }

    set<uint8_t> losslessTc;
    for (uint8_t i = 0; i < PFC_WD_TC_MAX; i++)
    {
        if ((pfcMask & (1 << i)) == 0)
        {
            continue;
        }

        losslessTc.insert(i);
    }

    if (!c_portStatIds.empty())
    {
        string key = getFlexCounterTableKey(sai_serialize_object_id(port.m_port_id));
        vector<FieldValueTuple> fieldValues;
        // Only register lossless tc counters in database.
        string str = counterIdsToStr(c_portStatIds, &sai_serialize_port_stat);
        string filteredStr = filterPfcCounters(str, losslessTc);
        fieldValues.emplace_back(PORT_COUNTER_ID_LIST, filteredStr);

        m_flexCounterTable->set(key, fieldValues);
    }

    for (auto i : losslessTc)
    {
        sai_object_id_t queueId = port.m_queue_ids[i];
        string queueIdStr = sai_serialize_object_id(queueId);

        // Store detection and restoration time for plugins
        vector<FieldValueTuple> countersFieldValues;
        countersFieldValues.emplace_back("PFC_WD_DETECTION_TIME", to_string(detectionTime * 1000));
        // Restoration time is optional
        countersFieldValues.emplace_back("PFC_WD_RESTORATION_TIME",
                restorationTime == 0 ?
                "" :
                to_string(restorationTime * 1000));
        countersFieldValues.emplace_back("PFC_WD_ACTION", this->serializeAction(action));

        this->getCountersTable()->set(queueIdStr, countersFieldValues);

        // We register our queues in PFC_WD table so that syncd will know that it must poll them
        vector<FieldValueTuple> queueFieldValues;

        if (!c_queueStatIds.empty())
        {
            string str = counterIdsToStr(c_queueStatIds, sai_serialize_queue_stat);
            queueFieldValues.emplace_back(QUEUE_COUNTER_ID_LIST, str);
        }

        if (!c_queueAttrIds.empty())
        {
            string str = counterIdsToStr(c_queueAttrIds, sai_serialize_queue_attr);
            queueFieldValues.emplace_back(QUEUE_ATTR_ID_LIST, str);
        }

        // Create internal entry
        m_entryMap.emplace(queueId, PfcWdQueueEntry(action, port.m_port_id, i, port.m_alias));

        string key = getFlexCounterTableKey(queueIdStr);
        m_flexCounterTable->set(key, queueFieldValues);

        // Initialize PFC WD related counters
        PfcWdActionHandler::initWdCounters(
                this->getCountersTable(),
                sai_serialize_object_id(queueId));
    }

    // Create egress ACL table group for each port of pfcwd's interest
    sai_object_id_t groupId;
    gPortsOrch->createBindAclTableGroup(port.m_port_id, groupId, ACL_STAGE_INGRESS);
    gPortsOrch->createBindAclTableGroup(port.m_port_id, groupId, ACL_STAGE_EGRESS);
}

template <typename DropHandler, typename ForwardHandler>
string PfcWdSwOrch<DropHandler, ForwardHandler>::filterPfcCounters(string counters, set<uint8_t>& losslessTc)
{
    SWSS_LOG_ENTER();

    istringstream is(counters);
    string counter;
    string filterCounters;

    while (getline(is, counter, ','))
    {
        size_t index = 0;
        index = counter.find(SAI_PORT_STAT_PFC_PREFIX);
        if (index != 0)
        {
            filterCounters = filterCounters + counter + ",";
        }
        else
        {
            uint8_t tc = (uint8_t)atoi(counter.substr(index + sizeof(SAI_PORT_STAT_PFC_PREFIX) - 1, 1).c_str());
            if (losslessTc.count(tc))
            {
                filterCounters = filterCounters + counter + ",";
            }
        }
    }

    if (!filterCounters.empty())
    {
        filterCounters.pop_back();
    }

    return filterCounters;
}

template <typename DropHandler, typename ForwardHandler>
string PfcWdSwOrch<DropHandler, ForwardHandler>::getFlexCounterTableKey(string key)
{
    SWSS_LOG_ENTER();

    return string(PFC_WD_FLEX_COUNTER_GROUP) + ":" + key;
}

template <typename DropHandler, typename ForwardHandler>
void PfcWdSwOrch<DropHandler, ForwardHandler>::unregisterFromWdDb(const Port& port)
{
    SWSS_LOG_ENTER();

    string key = getFlexCounterTableKey(sai_serialize_object_id(port.m_port_id));
    m_flexCounterTable->del(key);

    for (uint8_t i = 0; i < PFC_WD_TC_MAX; i++)
    {
        sai_object_id_t queueId = port.m_queue_ids[i];
        string key = getFlexCounterTableKey(sai_serialize_object_id(queueId));

        // Unregister in syncd
        m_flexCounterTable->del(key);

        auto entry = m_entryMap.find(queueId);
        if (entry != m_entryMap.end() && entry->second.handler != nullptr)
        {
            entry->second.handler->commitCounters();
        }

        m_entryMap.erase(queueId);

        // Clean up
        RedisClient redisClient(this->getCountersDb().get());
        string countersKey = this->getCountersTable()->getTableName() + this->getCountersTable()->getTableNameSeparator() + sai_serialize_object_id(queueId);
        redisClient.hdel(countersKey, {"PFC_WD_DETECTION_TIME", "PFC_WD_RESTORATION_TIME", "PFC_WD_ACTION", "PFC_WD_STATUS"});
    }

}

template <typename DropHandler, typename ForwardHandler>
PfcWdSwOrch<DropHandler, ForwardHandler>::PfcWdSwOrch(
        DBConnector *db,
        vector<string> &tableNames,
        const vector<sai_port_stat_t> &portStatIds,
        const vector<sai_queue_stat_t> &queueStatIds,
        const vector<sai_queue_attr_t> &queueAttrIds,
        int pollInterval):
    PfcWdOrch<DropHandler, ForwardHandler>(db, tableNames),
    m_flexCounterDb(new DBConnector(FLEX_COUNTER_DB, DBConnector::DEFAULT_UNIXSOCKET, 0)),
    m_flexCounterTable(new ProducerTable(m_flexCounterDb.get(), FLEX_COUNTER_TABLE)),
    m_flexCounterGroupTable(new ProducerTable(m_flexCounterDb.get(), FLEX_COUNTER_GROUP_TABLE)),
    c_portStatIds(portStatIds),
    c_queueStatIds(queueStatIds),
    c_queueAttrIds(queueAttrIds),
    m_pollInterval(pollInterval),
    m_applDb(make_shared<DBConnector>(APPL_DB, DBConnector::DEFAULT_UNIXSOCKET, 0)),
    m_applTable(make_shared<Table>(m_applDb.get(), APP_PFC_WD_TABLE_NAME "_INSTORM")),
    m_applDbRedisClient(m_applDb.get())
{
    SWSS_LOG_ENTER();

    string platform = getenv("platform") ? getenv("platform") : "";
    if (platform == "")
    {
        SWSS_LOG_ERROR("Platform environment variable is not defined");
        return;
    }

    string detectSha, restoreSha;
    string detectPluginName = "pfc_detect_" + platform + ".lua";
    string restorePluginName = "pfc_restore.lua";

    try
    {
        string detectLuaScript = swss::loadLuaScript(detectPluginName);
        detectSha = swss::loadRedisScript(
                this->getCountersDb().get(),
                detectLuaScript);

        string restoreLuaScript = swss::loadLuaScript(restorePluginName);
        restoreSha = swss::loadRedisScript(
                this->getCountersDb().get(),
                restoreLuaScript);

        vector<FieldValueTuple> fieldValues;
        fieldValues.emplace_back(QUEUE_PLUGIN_FIELD, detectSha + "," + restoreSha);
        fieldValues.emplace_back(POLL_INTERVAL_FIELD, to_string(m_pollInterval));
        fieldValues.emplace_back(STATS_MODE_FIELD, STATS_MODE_READ);
        m_flexCounterGroupTable->set(PFC_WD_FLEX_COUNTER_GROUP, fieldValues);
    }
    catch (...)
    {
        SWSS_LOG_WARN("Lua scripts and polling interval for PFC watchdog were not set successfully");
    }

    auto consumer = new swss::NotificationConsumer(
            this->getCountersDb().get(),
            "PFC_WD_ACTION");
    auto wdNotification = new Notifier(consumer, this, "PFC_WD_ACTION");
    Orch::addExecutor(wdNotification);
    SWSS_LOG_ERROR("Subscribe to COUNTER_DB channel \"PFC_WD_ACTION\"");

    auto interv = timespec { .tv_sec = COUNTER_CHECK_POLL_TIMEOUT_SEC, .tv_nsec = 0 };
    auto timer = new SelectableTimer(interv);
    auto executor = new ExecutableTimer(timer, this, "PFC_WD_COUNTERS_POLL");
    Orch::addExecutor(executor);
    timer->start();

    auto ssTable = new swss::SubscriberStateTable(
            m_applDb.get(), APP_PFC_WD_TABLE_NAME, TableConsumable::DEFAULT_POP_BATCH_SIZE, default_orch_pri);
    auto ssConsumer = new Consumer(ssTable, this, APP_PFC_WD_TABLE_NAME);
    Orch::addExecutor(ssConsumer);
}

template <typename DropHandler, typename ForwardHandler>
PfcWdSwOrch<DropHandler, ForwardHandler>::~PfcWdSwOrch(void)
{
    SWSS_LOG_ENTER();
    m_flexCounterGroupTable->del(PFC_WD_FLEX_COUNTER_GROUP);
}

template <typename DropHandler, typename ForwardHandler>
PfcWdSwOrch<DropHandler, ForwardHandler>::PfcWdQueueEntry::PfcWdQueueEntry(
        PfcWdAction action, sai_object_id_t port, uint8_t idx, string alias):
    action(action),
    portId(port),
    index(idx),
    portAlias(alias)
{
    SWSS_LOG_ENTER();
}

template <typename DropHandler, typename ForwardHandler>
bool PfcWdSwOrch<DropHandler, ForwardHandler>::startWdOnPort(const Port& port,
        uint32_t detectionTime, uint32_t restorationTime, PfcWdAction action)
{
    SWSS_LOG_ENTER();

    registerInWdDb(port, detectionTime, restorationTime, action);

    return true;
}

template <typename DropHandler, typename ForwardHandler>
bool PfcWdSwOrch<DropHandler, ForwardHandler>::stopWdOnPort(const Port& port)
{
    SWSS_LOG_ENTER();

    unregisterFromWdDb(port);

    return true;
}

template <typename DropHandler, typename ForwardHandler>
void PfcWdSwOrch<DropHandler, ForwardHandler>::doTask(Consumer& consumer)
{
    PfcWdOrch<DropHandler, ForwardHandler>::doTask(consumer);

    if (!this->m_entriesCreated)
    {
        return;
    }

    if ((consumer.getDbId() == APPL_DB) && (consumer.getTableName() == APP_PFC_WD_TABLE_NAME))
    {
        auto it = consumer.m_toSync.begin();
        while (it != consumer.m_toSync.end())
        {
            KeyOpFieldsValuesTuple &t = it->second;

            string &key = kfvKey(t);
            Port port;
            if (!gPortsOrch->getPort(key, port))
            {
                SWSS_LOG_ERROR("Invalid port interface %s", key.c_str());
                it = consumer.m_toSync.erase(it);
                continue;
            }
            if (port.m_type != Port::PHY)
            {
                SWSS_LOG_ERROR("Interface %s is not physical port", key.c_str());
                it = consumer.m_toSync.erase(it);
                continue;
            }

            vector<FieldValueTuple> &fvTuples = kfvFieldsValues(t);
            for (const auto &fv : fvTuples)
            {
                int qIdx = -1;
                string q = fvField(fv);
                try
                {
                    qIdx = stoi(q);
                }
                catch (const std::invalid_argument &e)
                {
                    SWSS_LOG_ERROR("Invalid argument %s to %s()", q.c_str(), e.what());
                    continue;
                }
                catch (const std::out_of_range &e)
                {
                    SWSS_LOG_ERROR("Out of range argument %s to %s()", q.c_str(), e.what());
                    continue;
                }

                if ((qIdx < 0) || (static_cast<unsigned int>(qIdx) >= port.m_queue_ids.size()))
                {
                    SWSS_LOG_ERROR("Invalid queue index %d on port %s", qIdx, key.c_str());
                    continue;
                }

                string status = fvValue(fv);
                if (status != PFC_WD_IN_STORM)
                {
                    SWSS_LOG_ERROR("Port %s queue %s not in %s", key.c_str(), q.c_str(), PFC_WD_IN_STORM);
                    continue;
                }

<<<<<<< HEAD
                SWSS_LOG_NOTICE("Port %s queue %s in status %s ", key.c_str(), q.c_str(), status.c_str());
=======
                SWSS_LOG_INFO("Port %s queue %s in status %s ", key.c_str(), q.c_str(), status.c_str());
>>>>>>> ae74a27d
                if (!startWdActionOnQueue(PFC_WD_IN_STORM, port.m_queue_ids[qIdx]))
                {
                    SWSS_LOG_ERROR("Failed to start PFC watchdog %s action on port %s queue %d", PFC_WD_IN_STORM, key.c_str(), qIdx);
                    continue;
                }
            }

            it = consumer.m_toSync.erase(it);
        }
    }
}

template <typename DropHandler, typename ForwardHandler>
void PfcWdSwOrch<DropHandler, ForwardHandler>::doTask(swss::NotificationConsumer& wdNotification)
{
    SWSS_LOG_ENTER();

    string queueIdStr;
    string event;
    vector<swss::FieldValueTuple> values;

    wdNotification.pop(queueIdStr, event, values);

    sai_object_id_t queueId = SAI_NULL_OBJECT_ID;
    sai_deserialize_object_id(queueIdStr, queueId);

    if (!startWdActionOnQueue(event, queueId))
    {
        SWSS_LOG_ERROR("Failed to start PFC watchdog %s event action on queue %s", event.c_str(), queueIdStr.c_str());
    }
}

template <typename DropHandler, typename ForwardHandler>
void PfcWdSwOrch<DropHandler, ForwardHandler>::doTask(SelectableTimer &timer)
{
    SWSS_LOG_ENTER();

    for (auto& handlerPair : m_entryMap)
    {
        if (handlerPair.second.handler != nullptr)
        {
            handlerPair.second.handler->commitCounters(true);
        }
    }

}

template <typename DropHandler, typename ForwardHandler>
bool PfcWdSwOrch<DropHandler, ForwardHandler>::startWdActionOnQueue(const string &event, sai_object_id_t queueId)
{
    auto entry = m_entryMap.find(queueId);
    if (entry == m_entryMap.end())
    {
        SWSS_LOG_ERROR("Queue 0x%lx is not registered", queueId);
        return false;
    }

    SWSS_LOG_NOTICE("Receive notification, %s", event.c_str());

    if (m_bigRedSwitchFlag)
    {
        SWSS_LOG_NOTICE("Big_RED_SWITCH mode is on, ingore syncd pfc watchdog notification");
    }
    else if (event == "storm")
    {
        if (entry->second.action == PfcWdAction::PFC_WD_ACTION_ALERT)
        {
            if (entry->second.handler == nullptr)
            {
                SWSS_LOG_NOTICE(
                        "PFC Watchdog detected PFC storm on port %s, queue index %d, queue id 0x%lx and port id 0x%lx.",
                        entry->second.portAlias.c_str(),
                        entry->second.index,
                        entry->first,
                        entry->second.portId);

                entry->second.handler = make_shared<PfcWdActionHandler>(
                        entry->second.portId,
                        entry->first,
                        entry->second.index,
                        this->getCountersTable());
                entry->second.handler->initCounters();
                // Log storm event to APPL_DB for warm-reboot purpose
                string key = m_applTable->getTableName() + m_applTable->getTableNameSeparator() + entry->second.portAlias;
                m_applDbRedisClient.hset(key, to_string(entry->second.index), PFC_WD_IN_STORM);
            }
        }
        else if (entry->second.action == PfcWdAction::PFC_WD_ACTION_DROP)
        {
            if (entry->second.handler == nullptr)
            {
                SWSS_LOG_NOTICE(
                        "PFC Watchdog detected PFC storm on port %s, queue index %d, queue id 0x%lx and port id 0x%lx.",
                        entry->second.portAlias.c_str(),
                        entry->second.index,
                        entry->first,
                        entry->second.portId);

                entry->second.handler = make_shared<DropHandler>(
                        entry->second.portId,
                        entry->first,
                        entry->second.index,
                        this->getCountersTable());
                entry->second.handler->initCounters();
                // Log storm event to APPL_DB for warm-reboot purpose
                string key = m_applTable->getTableName() + m_applTable->getTableNameSeparator() + entry->second.portAlias;
                m_applDbRedisClient.hset(key, to_string(entry->second.index), PFC_WD_IN_STORM);
            }
        }
        else if (entry->second.action == PfcWdAction::PFC_WD_ACTION_FORWARD)
        {
            if (entry->second.handler == nullptr)
            {
                SWSS_LOG_NOTICE(
                        "PFC Watchdog detected PFC storm on port %s, queue index %d, queue id 0x%lx and port id 0x%lx.",
                        entry->second.portAlias.c_str(),
                        entry->second.index,
                        entry->first,
                        entry->second.portId);

                entry->second.handler = make_shared<ForwardHandler>(
                        entry->second.portId,
                        entry->first,
                        entry->second.index,
                        this->getCountersTable());
                entry->second.handler->initCounters();
                // Log storm event to APPL_DB for warm-reboot purpose
                string key = m_applTable->getTableName() + m_applTable->getTableNameSeparator() + entry->second.portAlias;
                m_applDbRedisClient.hset(key, to_string(entry->second.index), PFC_WD_IN_STORM);
            }
        }
        else
        {
            SWSS_LOG_ERROR("Unknown PFC WD action");
            return false;
        }
    }
    else if (event == "restore")
    {
        if (entry->second.handler != nullptr)
        {
            SWSS_LOG_NOTICE(
                    "PFC Watchdog storm restored on port %s, queue index %d, queue id 0x%lx and port id 0x%lx.",
                        entry->second.portAlias.c_str(),
                        entry->second.index,
                        entry->first,
                        entry->second.portId);

            entry->second.handler->commitCounters();
            entry->second.handler = nullptr;
            // Remove storm status in APPL_DB for warm-reboot purpose
            string key = m_applTable->getTableName() + m_applTable->getTableNameSeparator() + entry->second.portAlias;
            m_applDbRedisClient.hdel(key, to_string(entry->second.index));
        }
    }
    else
    {
        SWSS_LOG_ERROR("Received unknown event from plugin, %s", event.c_str());
        return false;
    }

    return true;
}

template <typename DropHandler, typename ForwardHandler>
bool PfcWdSwOrch<DropHandler, ForwardHandler>::bake()
{
    // clean all *_last fields in COUNTERS_TABLE
    // to allow warm-reboot pfc detect & restore state machine to enter the same init state as cold-reboot
    RedisClient redisClient(this->getCountersDb().get());

    vector<string> cKeys;
    this->getCountersTable()->getKeys(cKeys);
    for (const auto &key : cKeys)
    {
        vector<FieldValueTuple> fvTuples;
        this->getCountersTable()->get(key, fvTuples);
        vector<string> wLasts;
        for (const auto &fv : fvTuples)
        {
            if (fvField(fv).find("_last") != string::npos)
            {
                wLasts.push_back(fvField(fv));
            }
        }
        if (!wLasts.empty())
        {
<<<<<<< HEAD
            int64_t hdel_num = redisClient.hdel(
=======
            redisClient.hdel(
>>>>>>> ae74a27d
                this->getCountersTable()->getTableName()
                + this->getCountersTable()->getTableNameSeparator()
                + key,
                wLasts);
<<<<<<< HEAD
            SWSS_LOG_NOTICE("# of hdels: %ld, table name: %s, separator: %s", hdel_num, this->getCountersTable()->getTableName().c_str(), this->getCountersTable()->getTableNameSeparator().c_str());
=======
>>>>>>> ae74a27d
        }
    }

    Orch::bake();

    Consumer *consumer = dynamic_cast<Consumer *>(this->getExecutor(APP_PFC_WD_TABLE_NAME));
    if (consumer == NULL)
    {
        SWSS_LOG_ERROR("No consumer %s in Orch", APP_PFC_WD_TABLE_NAME);
        return false;
    }

    size_t refilled = consumer->refillToSync(m_applTable.get());
    SWSS_LOG_NOTICE("Add warm input PFC watchdog State: %s, %zd", APP_PFC_WD_TABLE_NAME, refilled);

    return true;
}

// Trick to keep member functions in a separate file
template class PfcWdSwOrch<PfcWdZeroBufferHandler, PfcWdLossyHandler>;
template class PfcWdSwOrch<PfcWdAclHandler, PfcWdLossyHandler>;<|MERGE_RESOLUTION|>--- conflicted
+++ resolved
@@ -87,10 +87,6 @@
         if (consumer.m_toSync.empty())
         {
             m_entriesCreated = true;
-<<<<<<< HEAD
-            SWSS_LOG_NOTICE("PFC watchdog all entries created");
-=======
->>>>>>> ae74a27d
         }
     }
 }
@@ -801,11 +797,7 @@
                     continue;
                 }
 
-<<<<<<< HEAD
-                SWSS_LOG_NOTICE("Port %s queue %s in status %s ", key.c_str(), q.c_str(), status.c_str());
-=======
                 SWSS_LOG_INFO("Port %s queue %s in status %s ", key.c_str(), q.c_str(), status.c_str());
->>>>>>> ae74a27d
                 if (!startWdActionOnQueue(PFC_WD_IN_STORM, port.m_queue_ids[qIdx]))
                 {
                     SWSS_LOG_ERROR("Failed to start PFC watchdog %s action on port %s queue %d", PFC_WD_IN_STORM, key.c_str(), qIdx);
@@ -993,19 +985,11 @@
         }
         if (!wLasts.empty())
         {
-<<<<<<< HEAD
-            int64_t hdel_num = redisClient.hdel(
-=======
             redisClient.hdel(
->>>>>>> ae74a27d
                 this->getCountersTable()->getTableName()
                 + this->getCountersTable()->getTableNameSeparator()
                 + key,
                 wLasts);
-<<<<<<< HEAD
-            SWSS_LOG_NOTICE("# of hdels: %ld, table name: %s, separator: %s", hdel_num, this->getCountersTable()->getTableName().c_str(), this->getCountersTable()->getTableNameSeparator().c_str());
-=======
->>>>>>> ae74a27d
         }
     }
 
