--- conflicted
+++ resolved
@@ -743,11 +743,7 @@
             Port port;
             if (!gPortsOrch->getPort(alias, port))
             {
-<<<<<<< HEAD
-                if (isSubIntf && !ip_prefix_in_key)
-=======
                 if (!ip_prefix_in_key && isSubIntf)
->>>>>>> fa50d570
                 {
                     if (!gPortsOrch->addSubPort(port, alias, adminUp, mtu))
                     {
